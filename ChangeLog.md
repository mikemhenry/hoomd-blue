--- conflicted
+++ resolved
@@ -2,8 +2,9 @@
 
 [TOC]
 
-<<<<<<< HEAD
 ## v2.1.0
+
+Not yet released
 
 *New features*
 
@@ -24,10 +25,6 @@
 * Include symlinked external components in the build process.
 * Add template for external components.
 
-## v2.0.2
-
-*Not yet released*
-=======
 ## v2.0.3
 
 Released 2016/08/30
@@ -43,7 +40,6 @@
 ## v2.0.2
 
 Released 2016/08/09
->>>>>>> e1645414
 
 * Support CUDA Toolkit 8.0
 * group.rigid()/nonrigid() did not work in MPI simulations
