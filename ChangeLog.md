# HOOMD-blue Change Log

[TOC]

## v2.0.0

*Bug fixes*

* Angles, dihedrals, and impropers no longer initialize with one default type.

*New features*

* Distance constraints `constrain.distance` - constrain pairs of particles to a fixed separation distance
<<<<<<< HEAD
* `context.initialize()` can now be called multiple times - useful in jupyter notebooks
* Manage multiple simulations in a single job script with `SimulationContext` as a python context manager.
* `util.quiet_status() / util.unquiet_status()` allow users to control if line status messages are output.
* Support executing hoomd in Jupyter (ipython) notebooks. Notice, warning, and error messages now show up in the
  notebook output blocks.
* `analyze.log` can now register python callback functions as sources for logged quantities.
* The GSD file format (http://gsd.readthedocs.org/en/latest/) is fully implemented in hoomd
    * `dump.gsd` writes GSD trajectories and restart files (use `truncate=true` for restarts).
    * `init.read_gsd` reads GSD file and initializes the system, and can start the simulation
       from any frame in the GSD file.
    * `data.gsd_snapshot` reads a GSD file into a snapshot which can be modified before system
      initialization with `init.read_snapshot`.
    * The GSD file format is capable of storing all particle and topology data fields in hoomd,
      either static at frame 0, or varying over the course of the trajectory. The number of
      particles, types, bonds, etc. can also vary over the trajectory.

*Changes that require job script modifications*

* `context.initialize()` is now required before any other hoomd script command.
* `init.reset()` no longer exists. Use `context.initialize()` or activate a `SimulationContext`.
* Any scripts that relied on undocumented members of the `globals` module will fail. These variables have been moved to the `context` module and members of the currently active `SimulationContext`.
* bonds, angles, dihedrals, and impropers no longer use the `set_coeff` syntax. Use `bond_coeff.set`, `angle_coeff.set`,
  `dihedral_coeff.set`, and `improper_coeff.set` instead.

*Other changes*

* CMake minimum version is now 2.8
* Convert particle type names to `str` to allow unicode type name input
* `__version__` is now available in the top level package
* `boost::iostreams` is no longer a build dependency

*Removed*

* Removed `integrate.bdnvt`: use `integrate.langevin`
* Removed `mtk=False` option from `integrate.nvt` - The MTK NVT integrator is now the only implementation.

## Upcoming release
=======
* `force.active` applies an active force (optionally with rotational diffusion) to a group of particles
* `update.constrain_ellipsoid` constrains particles to an ellipsoid
* `integrate.langevin` and `ingetgrate.brownian` now apply rotational noise and damping to anisotropic particles
>>>>>>> e9b0d9e2

*Bug fixes*

* Fixed a bug where integrate.brownian gave the same x,y, and z velocity components.

## v1.3.3

Released 2016/03/06

*Bug fixes*

* Fix problem incluing `hoomd.h` in plugins
* Fix random memory errors when using walls

## v1.3.2

Released 2016/02/08

*Bug fixes*

* Fix wrong access to system.box
* Fix kinetic energy logging in MPI
* Fix particle out of box error if particles are initialized on the boundary in MPI
* Add integrate.brownian to the documentation index
* Fix misc doc typos
* Fix runtime errors with boost 1.60.0
* Fix corrupt metadata dumps in MPI runs

## v1.3.1

Released 2016/1/14

*Bug fixes*

* Fix invalid MPI communicator error with Intel MPI
* Fix python 3.5.1 seg fault

## v1.3.0

Released 2015/12/8

*New features*

* Automatically load balanced domain decomposition simulations.
* Anisotropic particle integrators.
* Gay-Berne pair potential.
* Dipole pair potential.
* Brownian dynamics `integrate.brownian`
* Langevin dynamics `integrate.langevin` (formerly `bdnvt`)
* `nlist.stencil` to compute neighbor lists using stencilled cell lists.
* Add single value scale, `min_image`, and `make_fraction` to `data.boxdim`
* `analyze.log` can optionally not write a file and now supports querying current quantity values.
* Rewritten wall potentials.
    * Walls are now sums of planar, cylindrical, and spherical half-spaces.
    * Walls are defined and can be modified in job scripts.
    * Walls execute on the GPU.
    * Walls support per type interaction parameters.
    * Implemented for: lj, gauss, slj, yukawa, morse, force_shifted_lj, and mie potentials.
* External electric field potential: `external.e_field`

*Bug fixes*

* Fixed a bug where NVT integration hung when there were 0 particles in some domains.
* Check SLURM environment variables for local MPI rank identification
* Fixed a typo in the box math documentation
* Fixed a bug where exceptions weren't properly passed up to the user script
* Fixed a bug in the velocity initialization example
* Fixed an openmpi fork() warning on some systems
* Fixed segfaults in PPPM
* Fixed a bug where compute.thermo failed after reinitializing a system
* Support list and dict-like objects in init.create_random_polymers.
* Fall back to global rank to assign GPUs if local rank is not available

*Deprecated commands*

* `integrate.bdnvt` is deprecated. Use `integrate.langevin` instead.
* `dump.bin` and `init.bin` are now removed. Use XML files for restartable jobs.

*Changes that may break existing scripts*

* `boxdim.wrap` now returns the position and image in a tuple, where it used to return just the position.
* `wall.lj` has a new API
* `dump.bin` and `init.bin` have been removed.

## v1.2.1

Released 2015/10/22

*Bug fixes*

* Fix a crash when adding or removing particles and reinitializing
* Fix a bug where simulations hung on sm 5.x GPUs with CUDA 7.5
* Fix compile error with long tests enabled
* Issue a warning instead of an error for memory allocations greater than 4 GiB.
* Fix invalid RPATH when building inside `zsh`.
* Fix incorrect simulations with `integrate.npt_rigid`
* Label mie potential correctly in user documentation

## v1.2.0

Released 2015/09/30

*New features*

* Performance improvements for systems with large particle size disparity
* Bounding volume hierarchy (tree) neighbor list computation
* Neighbor lists have separate `r_cut` values for each pair of types
* addInfo callback for dump.pos allows user specified information in pos files

*Bug fixes*

* Fix `test_pair_set_energy` unit test, which failed on numpy < 1.9.0
* Analyze.log now accepts unicode strings.
* Fixed a bug where calling `restore_snapshot()` during a run zeroed potential parameters.
* Fix segfault on exit with python 3.4
* Add `cite.save()` to documentation
* Fix a problem were bond forces are computed incorrectly in some MPI configurations
* Fix bug in pair.zbl
* Add pair.zbl to the documentation
* Use `HOOMD_PYTHON_LIBRARY` to avoid problems with modified CMake builds that preset `PYTHON_LIBRARY`

## v1.1.1

Released 2015/07/21

*Bug fixes*

* `dump.xml(restart=True)` now works with MPI execution
* Added missing documentation for `meta.dump_metadata`
* Build all unit tests by default
* Run all script unit tests through `mpirun -n 1`

## v1.1.0

Released 2015/07/14

*New features*

* Allow builds with ninja.
* Allow K=0 FENE bonds.
* Allow number of particles types to change after initialization.
```system.particles.types.add('newType')```
* Allow number of particles to change after initialization.
```
system.particles.add('A')
del system.particles[0]
```
* OPLS dihedral
* Add `phase` keyword to analyzers and dumps to make restartable jobs easier.
* `HOOMD_WALLTIME_STOP` environment variable to stop simulation runs before they hit a wall clock limit.
* `init.read_xml()` Now accepts an initialization and restart file.
* `dump.xml()` can now write restart files.
* Added documentation concepts page on writing restartable jobs.
* New citation management infrastructure. `cite.save()` writes `.bib` files with a list of references to features
  actively used in the current job script.
* Snapshots expose data as numpy arrays for high performance access to particle properties.
* `data.make_snapshot()` makes a new empty snapshot.
* `analyze.callback()` allows multiple python callbacks to operate at different periods.
* `comm.barrier()` and `comm.barrier_all()` allow users to insert barriers into their scripts.
* Mie pair potential.
* `meta.dump_metadata()` writes job metadata information out to a json file.
* `context.initialize()` initializes the execution context.
* Restart option for `dump.xml()`

*Bug fixes*

* Fix slow performance when initializing `pair.slj()`in MPI runs.
* Properly update particle image when setting position from python.
* PYTHON_SITEDIR hoomd shell launcher now calls the python interpreter used at build time.
* Fix compile error on older gcc versions.
* Fix a bug where rigid bodies had 0 velocity when restarting jobs.
* Enable `-march=native` builds in OS X clang builds.
* Fix `group.rigid()` and `group.nonrigid()`.
* Fix image access from the python data access proxies.
* Gracefully exit when launching MPI jobs with mixed execution configurations.

*Changes that may require updated job scripts*

* `context.initialize()` **must** be called before any `comm` method that queries the MPI rank. Call it as early as
  possible in your job script (right after importing `hoomd_script`) to avoid problems.

*Deprecated*

* `init.create_empty()` is deprecated and will be removed in a future version. Use `data.make_snapshot()` and
  `init.read_snapshot()` instead.
* Job scripts that do not call `context.initialize()` will result in a warning message. A future version of HOOMD
  will require that you call `context.initialize()`.

*Removed*

* Several `option` commands for controlling the execution configuration. Replaced with `context.initialize`.

## v1.0.5

Released 2015/05/19

*Bug fixes*

* Fix segfault when changing integrators
* Fix system.box to indicate the correct number of dimensions
* Fix syntax error in comm.get_rank with --nrank
* Enable CUDA enabled builds with the intel compiler
* Use CMake builtin FindCUDA on recent versions of CMake
* GCC_ARCH env var sets the -march command line option to gcc at configure time
* Auto-assign GPU-ids on non-compute exclusive systems even with --mode=gpu
* Support python 3.5 alpha
* Fix a bug where particle types were doubled with boost 1.58.0
* Fix a bug where angle_z=true dcd output was inaccurate near 0 angles
* Properly handle lj.wall potentials with epsilon=0.0 and particles on top of the walls

## v1.0.4

Released 2015/04/07

*Bug fixes*

* Fix invalid virials computed in rigid body simulations when multi-particle bodies crossed box boundaries
* Fix invalid forces/torques for rigid body simulations caused by race conditions
* Fix compile errors on Mac OS X 10.10
* Fix invalid pair force computations caused by race conditions
* Fix invalid neighbour list computations caused by race conditions on Fermi generation GPUs

*Other*

* Extremely long running unit tests are now off by default. Enable with -DHOOMD_SKIP_LONG_TESTS=OFF
* Add additional tests to detect race conditions and memory errors in kernels

## v1.0.3

Released 2015/03/18

**Bug fixes**

* Enable builds with intel MPI
* Silence warnings coming from boost and python headers

## v1.0.2

Released 2015/01/21

**Bug fixes**

* Fixed a bug where `linear_interp` would not take a floating point value for *zero*
* Provide more useful error messages when cuda drivers are not present
* Assume device count is 0 when `cudaGetDeviceCount()` returns an error
* Link to python statically when `ENABLE_STATIC=on`
* Misc documentation updates

## v1.0.1

Released 2014/09/09

**Bug fixes**

1. Fixed bug where error messages were truncated and HOOMD exited with a segmentation fault instead (e.g. on Blue Waters)
1. Fixed bug where plug-ins did not load on Blue Waters
1. Fixed compile error with gcc4.4 and cuda5.0
1. Fixed syntax error in `read_snapshot()`
1. Fixed a bug where `init.read_xml throwing` an error (or any other command outside of `run()`) would hang in MPI runs
1. Search the install path for hoomd_script - enable the hoomd executable to be outside of the install tree (useful with cray aprun)
1. Fixed CMake 3.0 warnings
1. Removed dependancy on tr1/random
1. Fixed a bug where `analyze.msd` ignored images in the r0_file
1. Fixed typos in `pair.gauss` documentation
1. Fixed compile errors on Ubuntu 12.10
1. Fix failure of `integrate.nvt` to reach target temperature in analyze.log. The fix is a new symplectic MTK integrate.nvt integrator. Simulation results in hoomd v1.0.0 are correct, just the temperature and velocity outputs are off slightly.
1. Remove MPI from Mac OS X dmg build.
1. Enable `import hoomd_script as ...`

*Other changes*

1. Added default compile flag -march=native
1. Support CUDA 6.5
1. Binary builds for CentOS/RHEL 6, Fedora 20, Ubuntu 14.04 LTS, and Ubuntu 12.04 LTS.

## Version 1.0.0

Released 2014/05/25

*New features*

* Support for python 3
* New NPT integrator capable of flexible coupling schemes
* Triclinic unit cell support
* MPI domain decomposition
* Snapshot save/restore
* Autotune block sizes at run time
* Improve performance in small simulation boxes
* Improve performance with smaller numbers of particles per GPU
* Full double precision computations on the GPU (compile time option must be enabled, binary builds provided on the download page are single precision)
* Tabulated bond potential `bond.table`
* Tabulated angle potential `angle.table`
* Tabulated dihedral potental `dihedral.table`
* `update.box_resize` now accepts `period=None` to trigger an immediate update of the box without creating a periodic updater
* `update.box_resize` now replaces *None* arguments with the current box parameters
* `init.create_random` and `init.create_random_polymers` can now create random configurations in triclinc and 2D boxes
* `init.create_empty` can now create triclinic boxes
* particle, bond, angle, dihedral, and impropers types can now be named in `init.create_empty`
* `system.replicate` command replicates the simulation box

*Bug fixes*

* Fixed a bug where init.create_random_polymers failed when lx,ly,lz were not equal.
* Fixed a bug in init.create_random_polymers and init.create_random where the separation radius was not accounted for correctly
* Fixed a bug in bond.* where random crashes would occur when more than one bond type was defined
* Fixed a bug where dump.dcd did not write the period to the file

*Changes that may require updated job scripts*

* `integrate.nph`: A time scale `tau_p` for the relaxation of the barostat is now required instead of the barostat mass *W* of the previous release.
The time scale is the relaxation time the barostat would have at an average temperature `T_0 = 1`, and it is related to the internally used
(Andersen) Barostat mass *W* via `W = d N T_0 tau_p^2`, where *d* is the dimensionsality and *N* the number of particles.
* `sorter` and `nlist` are now modules, not variables in the `__main__` namespace.
* Data proxies function correctly in MPI simulations, but are extremely slow. If you use `init.create_empty`, consider separating the generation step out to a single rank short execution that writes an XML file for the main run.
* `update.box_resize(Lx=...)` no longer makes cubic box updates, instead it will keep the current **Ly** and **Lz**. Use the `L=...` shorthand for cubic box updates.
* All `init.*` commands now take `data.boxdim` objects, instead of `hoomd.boxdim` (or *3-tuples*). We strongly encourage the use of explicit argument names for `data.boxdim()`. In particular, if `hoomd.boxdim(123)` was previously used to create a cubic box, it is now required to use `data.boxdim(L=123)` (CORRECT) instead of `data.boxdim(123)` (INCORRECT), otherwise a box with unit dimensions along the y and z axes will be created.
* `system.dimensions` can no longer be set after initialization. System dimensions are now set during initialization via the `data.boxdim` interface. The dimensionality of the system can now be queried through `system.box`.
* `system.box` no longer accepts 3-tuples. It takes `data.boxdim` objects.
* `system.dimensions` no longer exists. Query the dimensionality of the system from `system.box`. Set the dimensionality of the system by passing an appropriate `data.boxdim` to an `init` method.
* `init.create_empty` no longer accepts `n_*_types`. Instead, it now takes a list of strings to name the types.

*Deprecated*

* Support for G80, G200 GPUs.
* `dump.bin` and `read.bin`. These will be removed in v1.1 and replaced with a new binary format.

*Removed*

* OpenMP mult-core execution (replaced with MPI domain decomposition)
* `tune.find_optimal_block_size` (replaced by Autotuner)

## Version 0.11.3

Released 2013/05/10

*Bug fixes*

* Fixed a bug where charge.pppm could not be used after init.reset()
* Data proxies can now set body angular momentum before the first run()
* Fixed a bug where PPPM forces were incorrect on the GPU

## Version 0.11.2

Released 2012/12/19

*New features*

* Block sizes tuned for K20

*Bug fixes*

* Warn user that PPPM ignores rigid body exclusions
* Document that proxy iterators need to be deleted before init.reset()
* Fixed a bug where body angular momentum could not be set
* Fixed a bug where analyze.log would report nan for the pressure tensor in nve and nvt simulations

## Version 0.11.1

Released 2012/11/2

*New features*

* Support for CUDA 5.0
* Binary builds for Fedora 16 and OpenSUSE 12.1
* Automatically specify /usr/bin/gcc to nvcc when the configured gcc is not supported

*Bug fixes*

* Fixed a compile error with gcc 4.7
* Fixed a bug where PPPM forces were incorrect with neighborlist exclusions
* Fixed an issue where boost 1.50 and newer were not detected properly when BOOST_ROOT is set
* Fixed a bug where accessing force data in python prevented init.reset() from working
* Fixed a bug that prevented pair.external from logging energy
* Fixed a unit test that failed randomly

## Version 0.11.0

2012-07-27

*New features*

1. Support for Kepler GPUs (GTX 680)
1. NPH integration (*integrate.nph*)
1. Compute full pressure tensor
1. Example plugin for new bond potentials
1. New syntax for bond coefficients: *_bond_.bond_coeff.set('type', _params_)*
1. New external potential: *external.periodic* applies a periodic potential along one direction (uses include inducing lamellar phases in copolymer systems)
1. Significant performance increases when running *analyze.log*, *analyze.msd*, *update.box_resize*, *update.rescale_temp*, or *update.zero_momentum* with a small period
1. Command line options may now be overwritten by scripts, ex: *options.set_gpu(2)*
1. Added *--user* command line option to allow user defined options to be passed into job scripts, ex: *--user="-N=5 -phi=0.56"*
1. Added *table.set_from_file* method to enable reading table based pair potentials from a file
1. Added *--notice-level* command line option to control how much extra information is printed during a run. Set to 0 to disable, or any value up to 10. At 10, verbose debugging information is printed.
1. Added *--msg-file* command line option which redirects the message output to a file
1. New pair potential *pair.force_shifted_lj* : Implements http://dx.doi.org/10.1063/1.3558787

*Bug fixes*

1. Fixed a bug where FENE bonds were sometimes computed incorrectly
1. Fixed a bug where pressure was computed incorrectly when using pair.dpd or pair.dpdlj
1. Fixed a bug where using OpenMP and CUDA at the same time caused invalid memory accesses
1. Fixed a bug where RPM packages did not work on systems where the CUDA toolkit was not installed
1. Fixed a bug where rigid body velocities were not set from python
1. Disabled OpenMP builds on Mac OS X. HOOMD-blue w/ openmp enabled crashes due to bugs in Apple's OpenMP implementation.
1. Fixed a bug that allowed users to provide invalid rigid body data and cause a seg fault.
1. Fixed a bug where using PPPM resulted in error messages on program exit.

*API changes*

1. Bond potentials rewritten with template evaluators
1. External potentials use template evaluators
1. Complete rewrite of ParticleData - may break existing plugins
1. Bond/Angle/Dihedral data structures rewritten
    * The GPU specific data structures are now generated on the GPU
1. DPDThermo and DPDLJThermo are now processed by the same template class
1. Headers that cannot be included by nvcc now throw an error when they are
1. CUDA 4.0 is the new minimum requirement
1. Rewrote BoxDim to internally handle minimum image conventions
1. HOOMD now only compiles ptx code for the newest architecture, this halves the executable file size
1. New Messenger class for global control of messages printed to the screen / directed to a file.

*Testing changes*

1. Automated test suite now performs tests on OpenMPI + CUDA builds
1. Valgrind tests added back into automated test suite
1. Added CPU test in bd_ridid_updater_tests
1. ctest -S scripts can now set parallel makes (with cmake > 2.8.2)

## Version 0.10.1

2012-02-10

1. Add missing entries to credits page
1. Add `dist_check` option to neighbor list. Can be used to force neighbor list builds at a specified frequency (useful in profiling runs with nvvp).
1. Fix typos in ubuntu compile documentation
1. Add missing header files to hoomd.h
1. Add torque to the python particle data access API
1. Support boost::filesystem API v3
1. Expose name of executing gpu, n_cpu, hoomd version, git sha1, cuda version, and compiler version to python
1. Fix a bug where multiple `nvt_rigid` or `npt_rigid` integrators didn't work correctly
1. Fix missing pages in developer documentation

## Version 0.10.0

2011-12-14

*New features*

1. Added *pair.dpdlj* which uses the DPD thermostat and the Lennard-Jones potential. In previous versions, this could be accomplished by using two pair commands but at the cost of reduced performance.
1. Additional example scripts are now present in the documentation. The example scripts are cross-linked to the commands that are used in them.
1. Most dump commands now accept the form: *dump.ext(filename="filename.ext")* which immediately writes out filename.ext.
1. Added _vis_ parameter to dump.xml which enables output options commonly used in files written for the purposes of visulization. dump.xml also now accepts parameters on the instantiation line. Combined with the previous feature, *dump.xml(filename="file.xml", vis=True)* is now a convenient short hand for what was previously
<pre><code class="python">
xml = dump.xml()
xml.set_params(position = True, mass = True, diameter = True, \
                         type = True, bond = True, angle = True, \
                         dihedral = True, improper = True, charge = True)
xml.write(filename="file.xml")
</code></pre>
1. Specify rigid bodies in XML input files
1. Simulations that contain rigid body constraints applied to groups of particles in BDNVT, NVE, NVT, and NPT ensembles.
    * *integrate.bdnvt_rigid*
    * *integrate.nve_rigid*
    * *integrate.nvt_rigid*
    * *integrate.npt_rigid*
1. Energy minimization of rigid bodies (*integrate.mode_minimize_rigid_fire*)
1. Existing commands are now rigid-body aware
    * update.rescale_temp
    * update.box_resize
    * update.enforce2d
    * update.zero_momentum
1. NVT integration using the Berendsen thermostat (*integrate.berendsen*)
1. Bonds, angles, dihedrals, and impropers can now be created and deleted with the python data access API.
1. Attribution clauses added to the "HOOMD-blue license":http://codeblue.umich.edu/hoomd-blue/doc/page_license.html

*Changes that may break existing job scripts*

1. The _wrap_ option to *dump.dcd* has been changed to _unwrap_full_ and its meaning inverted. *dump.dcd* now offers two options for unwrapping particles, _unwrap_full_ fully unwraps particles into their box image and _unwrap_rigid_ unwraps particles in rigid bodies so that bodies are not broken up across a box boundary.

*Bug/fixes small enhancements*

1. Fixed a bug where launching hoomd on mac os X 10.5 always resulted in a bus error.
1. Fixed a bug where DCD output restricted to a group saved incorrect data.
1. force.constant may now be applied to a group of particles, not just all particles
1. Added C++ plugin example that demonstrates how to add a pair potential in a plugin
1. Fixed a bug where box.resize would always transfer particle data even in a flat portion of the variant
1. OpenMP builds re-enabled on Mac OS X
1. Initial state of integrate.nvt and integrate.npt changed to decrease oscillations at startup.
1. Fixed a bug where the polymer generator would fail to initialize very long polymers
1. Fixed a bug where images were passed to python as unsigned ints.
1. Fixed a bug where dump.pdb wrote coordinates in the wrong order.
1. Fixed a rare problem where a file written by dump.xml would not be read by init.read_xml due to round-off errors.
1. Increased the number of significant digits written out to dump.xml to make them more useful for ad-hoc restart files.
1. Potential energy and pressure computations that slow performance are now only performed on those steps where the values are actually needed.
1. Fixed a typo in the example C++ plugin
1. Mac build instructions updated to work with the latest version of macports
1. Fixed a bug where set_period on any dump was ineffective.
1. print_status_line now handles multiple lines
1. Fixed a bug where using bdnvt tally with per type gammas resulted in a race condition.
1. Fix an issue where ENABLE_CUDA=off builds gave nonsense errors when --mode=gpu was requested.
1. Fixed a bug where dumpl.xml could produce files that init.xml would not read
1. Fixed a typo in the example plugin
1. Fix example that uses hoomd as a library so that it compiles.
1. Update maintainer lines
1. Added message to nlist exclusions that notifies if diameter or body exclusions are set.
1. HOOMD-blue is now hosted in a git repository
1. Added bibtex bibliography to the user documentation
1. Converted user documentation examples to use doxygen auto cross-referencing \example commands
1. Fix a bug where particle data is not released in dump.binary
1. ENABLE_OPENMP can now be set in the ctest builds
1. Tuned block sizes for CUDA 4.0
1. Removed unsupported GPUS from CUDA_ARCH_LIST

## Version 0.9.2

2011-04-04

*Note:* only major changes are listed here.

*New features*

1. *New exclusion option:* Particles can now be excluded from the neighbor list based on diameter consistent with pair.slj.
1. *New pair coeff syntax:* Coefficients for multiple type pairs can be specified conveniently on a single line.
<pre><code class="python">
coeff.set(['A', 'B', 'C', 'D'], ['A', 'B', 'C', 'D'], epsilon=1.0)
</code></pre>
1. *New documentation:* HOOMD-blue's system of units is now fully documented, and every coefficient in the documentation is labeled with the appropriate unit.
1. *Performance improvements:* Performance has been significantly boosted for simulations of medium sized systems (5,000-20,000 particles). Smaller performance boosts were made to larger runs.
1. *CUDA 3.2 support:* HOOMD-blue is now fully tested and performance tuned for use with CUDA 3.2.
1. *CUDA 4.0 support:* HOOMD-blue compiles with CUDA 4.0 and passes initial tests.
1. *New command:* tune.r_buff performs detailed auto-tuning of the r_buff neighborlist parameter.
1. *New installation method:* RPM, DEB, and app bundle packages are now built for easier installation
1. *New command:* charge.pppm computes the full long range electrostatic interaction using the PPPM method

*Bug/fixes small enhancements*

1. Fixed a bug where the python library was linked statically.
1. Added the PYTHON_SITEDIR setting to allow hoomd builds to install into the native python site directory.
1. FIRE energy minimization convergence criteria changed to require both energy *and* force to converge
1. Clarified that groups are static in the documentation
1. Updated doc comments for compatibility with Doxygen#7.3
1. system.particles.types now lists the particle types in the simulation
1. Creating a group of a non-existant type is no longer an error
1. Mention XML file format for walls in wall.lj documentation
1. Analyzers now profile themselves
1. Use "\n" for newlines in dump.xml - improves performance when writing many XML files on a NFS file system
1. Fixed a bug where the neighbor list build could take an exceptionally long time (several seconds) to complete the first build.
1. Fixed a bug where certain logged quantities always reported as 0 on the first step of the simulation.
1. system.box can now be used to read and set the simulation box size from python
1. Numerous internal API updates
1. Fixed a bug the resulted in incorrect behavior when using integrate.npt on the GPU.
1. Removed hoomd launcher shell script. In non-sitedir installs, ${HOOMD_ROOT}/bin/hoomd is now the executable itself
1. Creating unions of groups of non-existent types no longer produces a seg fault
1. hoomd now builds on all cuda architectures. Modify CUDA_ARCH_LIST in cmake to add or remove architectures from the build
1. hoomd now builds with boost#46.0
1. Updated hoomd icons to maize/blue color scheme
1. hoomd xml file format bumped to#3, adds support for charge.
1. FENE and harmonic bonds now handle 0 interaction parameters and 0 length bonds more gracefully
1. The packaged plugin template now actually builds and installs into a recent build of hoomd

## Version 0.9.1

2010-10-08

*Note:* only major changes are listed here.

*New features*

1. *New constraint*: constrain.sphere constrains a group of particles to the surface of a sphere
1. *New pair potential/thermostat*: pair.dpd implements the standard DPD conservative, random, and dissipative forces
1. *New pair potential*: pair.dpd_conservative applies just the conservative DPD potential
1. *New pair potential*: pair.eam implements the Embedded Atom Method (EAM) and supports both *alloy* and *FS* type computations.
1. *Faster performance*: Cell list and neighbor list code has been rewritten for performance.
    * In our benchmarks, *performance increases* ranged from *10-50%* over HOOMD-blue 0.9.0. Simulations with shorter cutoffs tend to attain a higher performance boost than those with longer cutoffs.
    * We recommended that you *re-tune r_buff* values for optimal performance with 0.9.1.
    * Due to the nature of the changes, *identical runs* may produce *different trajectories*.
1. *Removed limitation*: The limit on the number of neighbor list exclusions per particle has been removed. Any number of exclusions can now be added per particle. Expect reduced performance when adding excessive numbers of exclusions.

*Bug/fixes small enhancements*

1. Pressure computation is now correct when constraints are applied.
1. Removed missing files from hoomd.h
1. pair.yukawa is no longer referred to by "gaussian" in the documentation
1. Fermi GPUs are now prioritized over per-Fermi GPUs in systems where both are present
1. HOOMD now compiles against CUDA 3.1
1. Momentum conservation significantly improved on compute#x hardware
1. hoomd plugins can now be installed into user specified directories
1. Setting r_buff=0 no longer triggers exclusion list updates on every step
1. CUDA 2.2 and older are no longer supported
1. Workaround for compiler bug in 3.1 that produces extremely high register usage
1. Disabled OpenMP compile checks on Mac OS X
1. Support for compute 2.1 devices (such as the GTX 460)

## Version 0.9.0

2010-05-18

*Note:* only major changes are listed here.

*New features*

1. *New pair potential*: Shifted LJ potential for particles of varying diameters (pair.slj)
1. *New pair potential*: Tabulated pair potential (pair.table)
1. *New pair potential*: Yukawa potential (pair.yukawa)
1. *Update to pair potentials*: Most pair potentials can now accept different values of r_cut for different type pairs. The r_cut specified in the initial pair.*** command is now treated as the default r_cut, so no changes to scripts are necessary.
1. *Update to pair potentials*: Default pair coeff values are now supported. The parameter alpha for lj now defaults to#0, so there is no longer a need to specify it for a majority of simulations.
1. *Update to pair potentials*: The maximum r_cut needed for the neighbor list is now determined at the start of each run(). In simulations where r_cut may decrease over time, increased performance will result.
1. *Update to pair potentials*: Pair potentials are now specified via template evaluator classes. Adding a new pair potential to hoomd now only requires a small amount of additional code.
1. *Plugin API* : Advanced users/developers can now write, install, and use plugins for hoomd without needing to modify core hoomd source code
1. *Particle data access*: User-level hoomd scripts can now directly access the particle data. For example, one can change all particles in the top half of the box to be type B:
<pre><code class="python">
top = group.cuboid(name="top", zmin=0)
for p in top:
    p.type = 'B'
</code></pre>
    . *All* particle data including position, velocity, type, ''et cetera'', can be read and written in this manner. Computed forces and energies can also be accessed in a similar way.
1. *New script command*: init.create_empty() can be used in conjunction with the particle data access above to completely initialize a system within the hoomd script.
1. *New script command*: dump.bin() writes full binary restart files with the entire system state, including the internal state of integrators.
    - File output can be gzip compressed (if zlib is available) to save space
    - Output can alternate between two different output files for safe crash recovery
1. *New script command*: init.read_bin() reads restart files written by dump.bin()
1. *New option*: run() now accepts a quiet option. When True, it eliminates the status information printouts that go to stdout.
1. *New example script*: Example 6 demonstrates the use of the particle data access routines to initialize a system. It also demonstrates how to initialize velocities from a gaussian distribution
1. *New example script*: Example 7 plots the pair.lj potential energy and force as evaluated by hoomd. It can trivially be modified to plot any potential in hoomd.
1. *New feature*: Two dimensional simulations can now be run in hoomd: #259
1. *New pair potential*: Morse potential for particles of varying diameters (pair.morse)
1. *New command*: run_upto will run a simulation up to a given time step number (handy for breaking long simulations up into many independent jobs)
1. *New feature*: HOOMD on the CPU is now accelerated with OpenMP.
1. *New feature*: integrate.mode_minimize_fire performs energy minimization using the FIRE algorithm
1. *New feature*: analyze.msd can now accept an xml file specifying the initial particle positions (for restarting jobs)
1. *Improved feature*: analyze.imd now supports all IMD commands that VMD sends (pause, kill, change trate, etc.)
1. *New feature*: Pair potentials can now be given names, allowing multiple potentials of the same type to be logged separately. Additionally, potentials that are disabled and not applied to the system dynamics can be optionally logged.
1. *Performance improvements*: Simulation performance has been increased across the board, but especially when running systems with very low particle number densities.
1. *New hardware support*: 0.9.0 and newer support Fermi GPUs
1. *Deprecated hardware support*: 0.9.x might continue run on compute#1 GPUs but that hardware is no longer officially supported
1. *New script command*: group.tag_list() takes a python list of particle tags and creates a group
1. *New script command*: compute.thermo() computes thermodynamic properties of a group of particles for logging
1. *New feature*: dump.dcd can now optionally write out only those particles that belong to a specified group

*Changes that will break jobs scripts written for 0.8.x*

1. Integration routines have changed significantly to enable new use cases. Where scripts previously had commands like:
<pre><code class="python">
integrate.nve(dt=0.005)
</code></pre>
    they now need
<pre><code class="python">
all = group.all()
integrate.mode_standard(dt=0.005)
integrate.nve(group=all)
</code></pre>
    . Integrating only specific groups of particles enables simulations to fix certain particles in place or integrate different parts of the system at different temperatures, among many other possibilities.
1. sorter.set_params no longer takes the ''bin_width'' argument. It is replaced by a new ''grid'' argument, see the documentation for details.
1. conserved_quantity is no longer a quantity available for logging. Instead log the nvt reservoir energy and compute the total conserved quantity in post processing.

*Bug/fixes small enhancements*

1. Fixed a bug where boost#38 is not found on some machines
1. dump.xml now has an option to write particle accelerations
1. Fixed a bug where periods like 1e6 were not accepted by updaters
1. Fixed a bug where bond.fene forces were calculated incorrectly between particles of differing diameters
1. Fixed a bug where bond.fene energies were computed incorrectly when running on the GPU
1. Fixed a bug where comments in hoomd xml files were not ignored as they aught to be: #331
1. It is now possible to prevent bond exclusions from ever being added to the neighbor list: #338
1. init.create_random_polymers can now generate extremely dense systems and will warn the user about large memory usage
1. variant.linear_interp now accepts a user-defined zero (handy for breaking long simulations up into many independent jobs)
1. Improved installation and compilation documentation
1. Integration methods now silently ignore when they are given an empty group
1. Fixed a bug where disabling all forces resulted in some forces still being applied
1. Integrators now behave in a reasonable way when given empty groups
1. Analyzers now accept a floating point period
1. run() now aborts immediately if limit_hours=0 is specified.
1. Pair potentials that diverge at r=0 will no longer result in invalid simulations when the leading coefficients are set to zero.
1. integrate.bdnvt can now tally the energy transferred into/out of the "reservoir", allowing energy conservation to be monitored during bd simulation runs.
1. Most potentials now prevent NaN results when computed for overlapping particles
1. Stopping a simulation from a callback or time limit no longer produces invalid simulations when continued
1. run() commands limited with limit_hours can now be set to only stop on given timestep multiples
1. Worked around a compiler bug where pair.morse would crash on Fermi GPUs
1. ULF stability improvements for G200 GPUs.


## Version 0.8.2

2009-09-10

*Note:* only major changes are listed here.

*New features*

1. Quantities that vary over time can now be specified easily in scripts with the variant.linear_interp command.
1. Box resizing updater (update.box_resize) command that uses the time varying quantity command to grow or shrink the simulation box.
1. Individual run() commands can be limited by wall-clock time
1. Angle forces can now be specified
1. Dihedral forces can now be specified
1. Improper forces can now be specified
1. 1-3 and 1-4 exclusions from the cutoff pair force can now be chosen
1. New command line option: --minimize-cpu-usage cuts the CPU usage of HOOMD down to 10% of one CPU core while only decreasing overall performance by 10%
1. Major changes have been made in the way HOOMD chooses the device on which to run (all require CUDA 2.2 or newer)
   * there are now checks that an appropriate NVIDIA drivers is installed
   * running without any command line options will now correctly revert to running on the CPU if no capable GPUs are installed
   * when no gpu is explicitly specified, the default choice is now prioritized to choose the fastest GPU and one that is not attached to a display first
   * new command line option: --ignore-display-gpu will prevent HOOMD from executing on any GPU attached to a display
   * HOOMD now prints out a short description of the GPU(s) it is running on
   * on linux, devices can be set to compute-exclusive mode and HOOMD will then automatically choose the first free GPU (see the documentation for details)
1. nlist.reset_exclusions command to control the particles that are excluded from the neighbor list


*Bug/fixes small enhancements*

1. Default block size change to improve stability on compute#3 devices
1. ULF workaround on GTX 280 now works with CUDA 2.2
1. Standalone benchmark executables have been removed and replaced by in script benchmarking commands
1. Block size tuning runs can now be performed automatically using the python API and results can be saved on the local machine
1. Fixed a bug where GTX 280 bug workarounds were not properly applied in CUDA 2.2
1. The time step read in from the XML file can now be optionally overwritten with a user-chosen one
1. Added support for CUDA 2.2
1. Fixed a bug where the WCA forces included in bond.fene had an improper cutoff
1. Added support for a python callback to be executed periodically during a run()
1. Removed demos from the hoomd downloads. These will be offered separately on the webpage now to keep the required download size small.
1. documentation improvements
1. Significantly increased performance of dual-GPU runs when build with CUDA 2.2 or newer
1. Numerous stability and performance improvements
1. Temperatures are now calculated based on 3N-3 degrees of freedom. See #283 for a more flexible system that is coming in the future.
1. Emulation mode builds now work on systems without an NVIDIA card (CUDA 2.2 or newer)
1. HOOMD now compiles with CUDA 2.3
1. Fixed a bug where uninitialized memory was written to dcd files
1. Fixed a bug that prevented the neighbor list on the CPU from working properly with non-cubic boxes
1. There is now a compile time hack to allow for more than 4 exclusions per particle
1. Documentation added to aid users in migrating from LAMMPS
1. hoomd_script now has an internal version number useful for third party scripts interfacing with it
1. VMD#8.7 is now found by the live demo scripts
1. live demos now run in vista 64-bit
1. init.create_random_polymers can now create polymers with more than one type of bond

## Version 0.8.1

2009-03-24

*Note:* only major changes are listed here.

*New features*

1. Significant performance enhancements
1. New build option for compiling on UMich CAC clusters: ENABLE_CAC_GPU_ID compiles HOOMD to read in the *$CAC_GPU_ID* environment variable and use it to determine which GPUs to execute on. No --gpu command line required in job scripts any more.
1. Particles can now be assigned a *non-unit mass*
1. *init.reset()* command added to allow for the creation of a looped series of simulations all in python
1. *dump.pdb()* command for writing PDB files
1. pair.lj now comes with an option to *shift* the potential energy to 0 at the cutoff
1. pair.lj now comes with an opiton to *smoothly switch* both the *potential* and *force* to 0 at the cutoff with the XPLOR smoothing function
1. *Gaussian pair potential* computation added (pair.gauss)
1. update and analyze commands can now be given a function to determine a non-linear rate to run at
1. analyze.log, and dump.dcd can now append to existing files

*Changes that will break scripts from 0.8.0*

1. *dump.mol2()* has been changed to be more consistent with other dump commands. In order to get the same result as the previous behavior, replace
<pre><code class="python">
 dump.mol2(filename="file.mol2")
</code></pre>
 with
 <pre><code class="python">
 mol2 = dump.mol2()
 mol2.write(filename="file.mol2")
</code></pre>
1. Grouping commands have been moved to their own package for organizational purposes. *group_all()* must now be called as *group.all()* and similarly for tags and type.

*Bug/fixes small enhancements*

1. Documentation updates
1. DCD file writing no longer crashes HOOMD in windows
1. !FindBoost.cmake is patched upstream. Use CMake 2.6.3 if you need BOOST_ROOT to work correctly
1. Validation tests now run with --gpu_error_checking
1. ULF bug workarounds are now enabled only on hardware where they are needed. This boosts performance on C1060 and newer GPUs.
1. !FindPythonLibs now always finds the shared python libraries, if they exist
1. "make package" now works fine on mac os x
1. Fixed erroneously reported dangerous neighbor list builds when using --mode=cpu
1. Small tweaks to the XML file format.
1. Numerous performance enhancements
1. Workaround for ULF on compute#1 devices in place
1. dump.xml can now be given the option "all=true" to write all fields
1. total momentum can now be logged by analyze.log
1. HOOMD now compiles with boost#38 (and hopefully future versions)
1. Updaters can now be given floating point periods such as 1e5
1. Additional warnings are now printed when HOOMD is about to allocate a large amount of memory due to the specification of an extremely large box size
1. run() now shows up in the documentation index
1. Default sorter period is now 100 on CPUs to improve performance on chips with small caches


## Version 0.8.0

2008-12-22

*Note:* only major changes are listed here.

*New features*

1. Addition of FENE bond potential
1. Addition of update.zero_momentum command to zero a system's linear momentum
1. Brownian dynamics integration implemented
1. Multi-GPU simulations
1. Particle image flags are now tracked. analyze.msd command added to calculate the mean squared displacement.

*Changes that will break scripts from 0.7.x*

1. analyze.log quantity names have changed

*Bug/fixes small enhancements*

1. Performance of the neighbor list has been increased significantly on the GPU (overall performance improvements are approximately 10%)
1. Profile option added to the run() command
1. Warnings are now correctly printed when negative coefficients are given to bond forces
1. Simulations no longer fail on G200 cards
1. Mac OS X binaries will be provided for download: new documentation for installing on Mac OS x has been written
1. Two new demos showcasing large systems
1. Particles leaving the simulation box due to bad initial conditions now generate an error
1. win64 installers will no longer attempt to install on win32 and vice-versa
1. neighborlist check_period now defaults to 1
1. The elapsed time counter in run() now continues counting time over multiple runs.
1. init.create_random_polymers now throws an error if the bond length is too small given the specified separation radii
1. Fixed a bug where a floating point value for the count field in init.create_random_polymers produced an error
1. Additional error checking to test if particles go NaN
1. Much improved status line printing for identifying hoomd_script commands
1. Numerous documentation updates
1. The VS redistributable package no longer needs to be installed to run HOOMD on windows (these files are distributed with HOOMD)
1. Now using new features in doxygen#5.7 to build pdf user documentation for download.
1. Performance enhancements of the Lennard-Jones pair force computation, thanks to David Tarjan
1. A header prefix can be added to log files to make them more gnuplot friendly
1. Log quantities completely revamped. Common quantities (i.e. kinetic energy, potential energy can now be logged in any simulation)
1. Particle groups can now be created. Currently only analyze.msd makes use of them.
1. The CUDA toolkit no longer needs to be installed to run a packaged HOOMD binary in windows.
1. User documentation can now be downloaded as a pdf.
1. Analyzers and updaters now count time 0 as being the time they were created, instead of time step 0.
1. Added job test scripts to aid in validating HOOMD
1. HOOMD will now build with default settings on a linux/unix-like OS where the boost static libraries are not installed, but the dynamic ones are.

----

## Version 0.7.1

2008-09-12

1. Fixed bug where extremely large box dimensions resulted in an argument error - ticket:118
1. Fixed bug where simulations ran incorrectly with extremely small box dimensions - ticket:138

----

## Version 0.7.0

2008-08-12

*Note:* only major changes are listed here.

1. Stability and performance improvements.
1. Cleaned up the hoomd_xml file format.
1. Improved detection of errors in hoomd_xml files significantly.
1. Users no longer need to manually specify HOOMD_ROOT, unless their installation is non-standard
1. Particle charge can now be read in from a hoomd_xml file
1. Consistency changes in the hoomd_xml file format: HOOMD 0.6.0 XML files are not compatible. No more compatibility breaking changes are planned after 0.7.0
1. Enabled parallel builds in MSVC for faster compilation times on multicore systems
1. Numerous small bug fixes
1. New force compute for implementing walls
1. Documentation updates
1. Support for CUDA 2.0
1. Bug fixed allowing simulations with no integrator
1. Support for boost#35.0
1. Cleaned up GPU code interface
1. NVT integrator now uses tau (period) instead of Q (the mass of the extra degree of freedom).
1. Added option to NVE integration to limit the distance a particle moves in a single time step
1. Added code to dump system snapshots in the DCD file format
1. Particle types can be named by strings
1. A snapshot of the initial configuration can now be written in the .mol2 file format
1. The default build settings now enable most of the optional features
1. Separated the user and developer documentation
1. Mixed polymer systems can now be generated inside HOOMD
1. Support for CMake 2.6.0
1. Wrote the user documentation
1. GPU selection from the command line
1. Implementation of the job scripting system
1. GPU can now handle neighbor lists that overflow
1. Energies are now calculated
1. Added a logger for logging energies during a simulation run
1. Code now actually compiles on Mac OS X
1. Benchmark and demo scripts now use the new scripting system
1. Consistent error message format that is more visible.
1. Multiple types of bonds each with the own coefficients are now supported
1. Added python scripts to convert from HOOMD's XML file format to LAMMPS input and dump files
1. Fixed a bug where empty xml nodes in input files resulted in an error message
1. Fixed a bug where HOOMD seg faulted when a particle left the simulation , vis=True)* is now a convenient short hand for what was previously
box now works fine on mac os x
1. Fixed erroneously reported dangerous neighbor list builds when using --mode=cpu
1. Small tweaks to the XML file format.
1. Numerous performance enhancements
1. Workaround for ULF on compute#1 devices in place
1. dump.xml can now be given the option<|MERGE_RESOLUTION|>--- conflicted
+++ resolved
@@ -7,11 +7,11 @@
 *Bug fixes*
 
 * Angles, dihedrals, and impropers no longer initialize with one default type.
+* Fixed a bug where integrate.brownian gave the same x,y, and z velocity components.
 
 *New features*
 
 * Distance constraints `constrain.distance` - constrain pairs of particles to a fixed separation distance
-<<<<<<< HEAD
 * `context.initialize()` can now be called multiple times - useful in jupyter notebooks
 * Manage multiple simulations in a single job script with `SimulationContext` as a python context manager.
 * `util.quiet_status() / util.unquiet_status()` allow users to control if line status messages are output.
@@ -27,6 +27,9 @@
     * The GSD file format is capable of storing all particle and topology data fields in hoomd,
       either static at frame 0, or varying over the course of the trajectory. The number of
       particles, types, bonds, etc. can also vary over the trajectory.
+* `force.active` applies an active force (optionally with rotational diffusion) to a group of particles
+* `update.constrain_ellipsoid` constrains particles to an ellipsoid
+* `integrate.langevin` and `ingetgrate.brownian` now apply rotational noise and damping to anisotropic particles
 
 *Changes that require job script modifications*
 
@@ -47,17 +50,6 @@
 
 * Removed `integrate.bdnvt`: use `integrate.langevin`
 * Removed `mtk=False` option from `integrate.nvt` - The MTK NVT integrator is now the only implementation.
-
-## Upcoming release
-=======
-* `force.active` applies an active force (optionally with rotational diffusion) to a group of particles
-* `update.constrain_ellipsoid` constrains particles to an ellipsoid
-* `integrate.langevin` and `ingetgrate.brownian` now apply rotational noise and damping to anisotropic particles
->>>>>>> e9b0d9e2
-
-*Bug fixes*
-
-* Fixed a bug where integrate.brownian gave the same x,y, and z velocity components.
 
 ## v1.3.3
 
