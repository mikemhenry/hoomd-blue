// Copyright (c) 2009-2017 The Regents of the University of Michigan
// This file is part of the HOOMD-blue project, released under the BSD 3-Clause License.


// Maintainer: joaander

#ifndef __HOOMD_MATH_H__
#define __HOOMD_MATH_H__

/*! \file HOOMDMath.h
    \brief Common setup include for all hoomd math operations
*/

// bring in math.h
#ifndef NVCC

// include python.h first to silelse _XOPEN_SOURCE redefinition warnings
#include <Python.h>
#include <cmath>
#include <hoomd/extern/pybind/include/pybind11/pybind11.h>
#endif

// for vector types
#ifdef ENABLE_CUDA
#include <cuda_runtime.h>
#else

// for builds on systems where CUDA is not available, include copies of the CUDA header
// files which define the vector types (float4, etc...)
#include "hoomd/extern/cudacpu_vector_types.h"
#include "hoomd/extern/cudacpu_vector_functions.h"

//! Define complex type
typedef float2 cufftComplex;
//! Double complex type
typedef double2 cufftDoubleComplex;
#endif

// need to declare these classes with __host__ __device__ qualifiers when building in nvcc
// HOSTDEVICE is __host__ __device__ when included in nvcc and blank when included into the host compiler
#ifdef NVCC
#define HOSTDEVICE __host__ __device__
#define DEVICE __device__
#else
#define HOSTDEVICE
#define DEVICE
#endif

// Handle both single and double precision through a define
#ifdef SINGLE_PRECISION
//! Floating point type (single precision)
typedef float Scalar;
//! Floating point type with x,y elements (single precision)
typedef float2 Scalar2;
//! Floating point type with x,y elements (single precision)
typedef float3 Scalar3;
//! Floating point type with x,y,z,w elements (single precision)
typedef float4 Scalar4;
#else
//! Floating point type (double precision)
typedef double Scalar;
//! Floating point type with x,y elements (double precision)
typedef double2 Scalar2;
//! Floating point type with x,y,z elements (double precision)
typedef double3 Scalar3;
//! Floating point type with x,y,z,w elements (double precision)
typedef double4 Scalar4;
#endif

//! make a scalar2 value
HOSTDEVICE inline Scalar2 make_scalar2(Scalar x, Scalar y)
    {
    Scalar2 retval;
    retval.x = x;
    retval.y = y;
    return retval;
    }

//! make a scalar3 value
HOSTDEVICE inline Scalar3 make_scalar3(Scalar x, Scalar y, Scalar z)
    {
    Scalar3 retval;
    retval.x = x;
    retval.y = y;
    retval.z = z;
    return retval;
    }

//! make a scalar4 value
HOSTDEVICE inline Scalar4 make_scalar4(Scalar x, Scalar y, Scalar z, Scalar w)
    {
    Scalar4 retval;
    retval.x = x;
    retval.y = y;
    retval.z = z;
    retval.w = w;
    return retval;
    }

#ifndef NVCC
//! Stuff an integer inside a float
HOSTDEVICE inline float __int_as_float(int a)
    {
    union
        {
        int a; float b;
        } u;

    u.a = a;

    return u.b;
    }
#endif // NVCC

//! Stuff an integer inside a double
HOSTDEVICE inline double __int_as_double(int a)
    {
    union
        {
        int a; double b;
        } u;

    u.a = a;

    return u.b;
    }

//! Stuff an integer inside a Scalar
HOSTDEVICE inline Scalar __int_as_scalar(int a)
    {
    union
        {
        int a; Scalar b;
        } u;

    u.a = a;

    return u.b;
    }

#ifndef NVCC
//! Extract an integer from a float stuffed by __int_as_float()
HOSTDEVICE inline int __float_as_int(float b)
    {
    union
        {
        int a; float b;
        } u;

    u.b = b;

    return u.a;
    }
#endif // NVCC

//! Extract an integer from a double stuffed by __int_as_double()
HOSTDEVICE inline int __double_as_int(double b)
    {
    union
        {
        int a; double b;
        } u;

    u.b = b;

    return u.a;
    }

//! Extract an integer from a Scalar stuffed by __int_as_scalar()
HOSTDEVICE inline int __scalar_as_int(Scalar b)
    {
    union
        {
        int a; Scalar b;
        } u;

    u.b = b;

    return u.a;
    }

// ------------ Vector math functions --------------------------
//! Comparison operator needed for export of std::vector<uint2>
HOSTDEVICE inline bool operator== (const uint2 &a, const uint2 &b)
    {
    return (a.x == b.x &&
            a.y == b.y);
    }


//! Comparison operator needed for export of std::vector<Scalar3>
HOSTDEVICE inline bool operator== (const Scalar3 &a, const Scalar3 &b)
    {
    return (a.x == b.x &&
            a.y == b.y &&
            a.z == b.z);
    }

//! Comparison operator needed for export of std::vector<Scalar4>
HOSTDEVICE inline bool operator== (const Scalar4 &a, const Scalar4 &b)
    {
    return (a.x == b.x &&
            a.y == b.y &&
            a.z == b.z &&
            a.w == b.w);
    }

//! Vector addition
<<<<<<< HEAD
=======
HOSTDEVICE inline int3 operator+ (const int3 &a, const int3 &b)
    {
    return make_int3(a.x + b.x,
                    a.y + b.y,
                    a.z + b.z);
    }

HOSTDEVICE inline int3 operator- (const int3 &a, const int3 &b)
    {
    return make_int3(a.x - b.x,
                    a.y - b.y,
                    a.z - b.z);
    }

//! Comparison
HOSTDEVICE inline bool operator== (const int3 &a, const int3 &b)
    {
    return (a.x == b.x &&
            a.y == b.y &&
            a.z == b.z );
    }

//! Comparison
HOSTDEVICE inline bool operator!= (const int3 &a, const int3 &b)
    {
    return (a.x != b.x ||
            a.y != b.y ||
            a.z != b.z );
    }



//! Vector addition
>>>>>>> a6a1dea3
HOSTDEVICE inline Scalar3 operator+ (const Scalar3 &a, const Scalar3 &b)
    {
    return make_scalar3(a.x + b.x,
                        a.y + b.y,
                        a.z + b.z);
    }

//! Vector addition
HOSTDEVICE inline Scalar3& operator+= (Scalar3 &a, const Scalar3 &b)
    {
    a.x += b.x;
    a.y += b.y;
    a.z += b.z;
    return a;
    }


//! Vector subtraction
HOSTDEVICE inline Scalar3 operator- (const Scalar3 &a, const Scalar3 &b)
    {
    return make_scalar3(a.x - b.x,
                        a.y - b.y,
                        a.z - b.z);
    }
//! Vector subtraction
HOSTDEVICE inline Scalar3& operator-= (Scalar3 &a, const Scalar3 &b)
    {
    a.x -= b.x;
    a.y -= b.y;
    a.z -= b.z;
    return a;
    }

//! Vector multiplication (component-wise)
HOSTDEVICE inline Scalar3 operator* (const Scalar3 &a, const Scalar3 &b)
    {
    return make_scalar3(a.x * b.x,
                        a.y * b.y,
                        a.z * b.z);
    }

//! Vector multiplication
HOSTDEVICE inline Scalar3& operator*= (Scalar3 &a, const Scalar3 &b)
    {
    a.x *= b.x;
    a.y *= b.y;
    a.z *= b.z;
    return a;
    }


//! Vector division (component-wise)
HOSTDEVICE inline Scalar3 operator/ (const Scalar3 &a, const Scalar3 &b)
    {
    return make_scalar3(a.x / b.x,
                        a.y / b.y,
                        a.z / b.z);
    }
//! Scalar - vector multiplcation
HOSTDEVICE inline Scalar3 operator* (const Scalar &a, const Scalar3 &b)
    {
    return make_scalar3(a*b.x,
                        a*b.y,
                        a*b.z);
    }
//! Scalar - vector multiplcation
HOSTDEVICE inline Scalar3 operator* (const Scalar3 &a, const Scalar &b)
    {
    return make_scalar3(a.x*b,
                        a.y*b,
                        a.z*b);
    }
//! Vector - scalar multiplcation
HOSTDEVICE inline Scalar3& operator*= (Scalar3 &a, const Scalar &b)
    {
    a.x *= b;
    a.y *= b;
    a.z *= b;
    return a;
    }
//! Vector - scalar division
HOSTDEVICE inline Scalar3 operator/ (const Scalar3 &a, const Scalar &b)
    {
    return make_scalar3(a.x/b,
                        a.y/b,
                        a.z/b);
    }
//! Vector - scalar division in place
HOSTDEVICE inline Scalar3& operator/= (Scalar3 &a, const Scalar &b)
    {
    a.x /= b;
    a.y /= b;
    a.z /= b;
    return a;
    }
//! Vector - scalar division
HOSTDEVICE inline Scalar3 operator/ (const Scalar &a, const Scalar3 &b)
    {
    return make_scalar3(a/b.x,
                        a/b.y,
                        a/b.z);
    }
//! Vector unary -
HOSTDEVICE inline Scalar3 operator- (const Scalar3 &a)
    {
    return make_scalar3(-a.x,
                        -a.y,
                        -a.z);
    }
//! Vector dot product
HOSTDEVICE inline Scalar dot(const Scalar3& a, const Scalar3& b)
    {
    return a.x*b.x + a.y*b.y + a.z*b.z;
    }

// ----------- Integer vector math functions ----------------------
//! Integer vector addition
HOSTDEVICE inline int3 operator+(const int3& a, const int3& b)
    {
    return make_int3(a.x + b.x, a.y + b.y, a.z + b.z);
    }
//! Integer vector unary addition
HOSTDEVICE inline int3 operator+=(int3& a, const int3& b)
    {
    a.x += b.x; a.y += b.y; a.z += b.z;
    return a;
    }
//! Integer vector substraction
HOSTDEVICE inline int3 operator-(const int3& a, const int3& b)
    {
    return make_int3(a.x - b.x, a.y - b.y, a.z - b.z);
    }
//! Integer vector unary subtraction
HOSTDEVICE inline int3 operator-=(int3& a, const int3& b)
    {
    a.x -= b.x; a.y -= b.y; a.z -= b.z;
    return a;
    }

//! Export relevant hoomd math functions to python
#ifndef NVCC
void export_hoomd_math_functions(pybind11::module& m);
#endif

//! Small epsilon value
const Scalar EPSILON=1.0e-6;

//! Fastmath routines
/*! Routines in the fast namespace map to fast math routines on the CPU and GPU. Where possible, these use the
    less accurate intrinsics on the GPU (i.e. __sinf). The routines are provide overloads for both single and double
    so that macro tricks aren't needed to handle single and double precision code.
*/
namespace fast
{

//! Compute the reciprocal square root of x
inline HOSTDEVICE float rsqrt(float x)
    {
    #ifdef __CUDA_ARCH__
    return ::rsqrtf(x);
    #else
    return 1.0f / ::sqrtf(x);
    #endif
    }

//! Compute the reciprocal square root of x
inline HOSTDEVICE double rsqrt(double x)
    {
    #ifdef __CUDA_ARCH__
    return ::rsqrt(x);
    #else
    return 1.0 / ::sqrt(x);
    #endif
    }

//! Compute the sin of x
inline HOSTDEVICE float sin(float x)
    {
    #ifdef __CUDA_ARCH__
    return __sinf(x);
    #else
    return ::sinf(x);
    #endif
    }

//! Compute the sin of x
inline HOSTDEVICE double sin(double x)
    {
    return ::sin(x);
    }

//! Compute the cos of x
inline HOSTDEVICE float cos(float x)
    {
    #ifdef __CUDA_ARCH__
    return __cosf(x);
    #else
    return ::cosf(x);
    #endif
    }

//! Compute the cos of x
inline HOSTDEVICE double cos(double x)
    {
    return ::cos(x);
    }

//! Compute the pow of x,y
inline HOSTDEVICE float pow(float x, float y)
    {
    #ifdef __CUDA_ARCH__
    return __powf(x, y);
    #else
    return ::powf(x, y);
    #endif
    }

//! Compute the sin of x
inline HOSTDEVICE double pow(double x, double y)
    {
    return ::pow(x, y);
    }

//! Compute the exp of x
inline HOSTDEVICE float exp(float x)
    {
    #ifdef __CUDA_ARCH__
    return __expf(x);
    #else
    return ::expf(x);
    #endif
    }

//! Compute the exp of x
inline HOSTDEVICE double exp(double x)
    {
    return ::exp(x);
    }

//! Compute the natural log of x
inline HOSTDEVICE float log(float x)
    {
    #ifdef __CUDA_ARCH__
    return __logf(x);
    #else
    return ::log(x);
    #endif
    }

//! Compute the natural log of x
inline HOSTDEVICE double log(double x)
    {
    return ::log(x);
    }

//! Compute the sqrt of x
inline HOSTDEVICE float sqrt(float x)
    {
    return ::sqrtf(x);
    }

//! Compute the sqrt of x
inline HOSTDEVICE double sqrt(double x)
    {
    return ::sqrt(x);
    }

//! Compute the erfc of x
inline HOSTDEVICE float erfc(float x)
    {
    return ::erfcf(x);
    }

//! Compute the erfc of x
inline HOSTDEVICE double erfc(double x)
    {
    return ::erfc(x);
    }

//! Compute the acos of x
inline HOSTDEVICE float acos(float x)
    {
    return ::acosf(x);
    }

//! Compute the acos of x
inline HOSTDEVICE double acos(double x)
    {
    return ::acos(x);
    }
}

//! Maximum accuracy math routines
/*! Routines in the slow namespace map to the most accurate version of the math routines on the CPU and GPU.
    The routines are provide overloads for both single and double
    so that macro tricks aren't needed to handle single and double precision code.

    These routines are intended to be used e.g. in integrators, where numerical stability is most important.
*/
namespace slow
{

//! Compute the reciprocal square root of x
inline HOSTDEVICE float rsqrt(float x)
    {
    #ifdef __CUDA_ARCH__
    return ::rsqrtf(x);
    #else
    return 1.0f / ::sqrtf(x);
    #endif
    }

//! Compute the reciprocal square root of x
inline HOSTDEVICE double rsqrt(double x)
    {
    #ifdef __CUDA_ARCH__
    return ::rsqrt(x);
    #else
    return 1.0 / ::sqrt(x);
    #endif
    }

//! Compute the sin of x
inline HOSTDEVICE float sin(float x)
    {
    #ifdef __CUDA_ARCH__
    return sinf(x);
    #else
    return ::sinf(x);
    #endif
    }

//! Compute the sin of x
inline HOSTDEVICE double sin(double x)
    {
    return ::sin(x);
    }

//! Compute the cos of x
inline HOSTDEVICE float cos(float x)
    {
    #ifdef __CUDA_ARCH__
    return cosf(x);
    #else
    return ::cosf(x);
    #endif
    }

//! Compute the cos of x
inline HOSTDEVICE double cos(double x)
    {
    return ::cos(x);
    }

//! Compute the pow of x,y
inline HOSTDEVICE float pow(float x, float y)
    {
    #ifdef __CUDA_ARCH__
    return powf(x, y);
    #else
    return ::powf(x, y);
    #endif
    }

//! Compute the sin of x
inline HOSTDEVICE double pow(double x, double y)
    {
    return ::pow(x, y);
    }

//! Compute the exp of x
inline HOSTDEVICE float exp(float x)
    {
    #ifdef __CUDA_ARCH__
    return expf(x);
    #else
    return ::expf(x);
    #endif
    }

//! Compute the exp of x
inline HOSTDEVICE double exp(double x)
    {
    return ::exp(x);
    }

//! Compute the natural log of x
inline HOSTDEVICE float log(float x)
    {
    #ifdef __CUDA_ARCH__
    return logf(x);
    #else
    return ::log(x);
    #endif
    }

//! Compute the natural log of x
inline HOSTDEVICE double log(double x)
    {
    return ::log(x);
    }

//! Compute the sqrt of x
inline HOSTDEVICE float sqrt(float x)
    {
    return ::sqrtf(x);
    }

//! Compute the sqrt of x
inline HOSTDEVICE double sqrt(double x)
    {
    return ::sqrt(x);
    }

//! Compute the erfc of x
inline HOSTDEVICE float erfc(float x)
    {
    return ::erfcf(x);
    }

//! Compute the erfc of x
inline HOSTDEVICE double erfc(double x)
    {
    return ::erfc(x);
    }

//! Compute the acos of x
inline HOSTDEVICE float acos(float x)
    {
    return ::acosf(x);
    }

//! Compute the acos of x
inline HOSTDEVICE double acos(double x)
    {
    return ::acos(x);
    }
}

template<class Real, class RNG>
inline Real DEVICE gaussian_rng(RNG &rng, const Real sigma)
    {
    // use Box-Muller transformation to get a gaussian random number
    float x1, x2, w, y1;

    do  {
        x1 = rng.s(-1.0, 1.0);
        x2 = rng.s(-1.0, 1.0);
        w = x1 * x1 + x2 * x2;
        } while ( w >= Real(1.0) );

    w = fast::sqrt((Scalar(-2.0) * log(w)) / w);
    y1 = x1 * w;

    return y1 * sigma;
    }

// undefine HOSTDEVICE so we don't interfere with other headers
#undef HOSTDEVICE
#undef DEVICE

#endif // __HOOMD_MATH_H__<|MERGE_RESOLUTION|>--- conflicted
+++ resolved
@@ -206,8 +206,6 @@
     }
 
 //! Vector addition
-<<<<<<< HEAD
-=======
 HOSTDEVICE inline int3 operator+ (const int3 &a, const int3 &b)
     {
     return make_int3(a.x + b.x,
@@ -238,10 +236,7 @@
             a.z != b.z );
     }
 
-
-
 //! Vector addition
->>>>>>> a6a1dea3
 HOSTDEVICE inline Scalar3 operator+ (const Scalar3 &a, const Scalar3 &b)
     {
     return make_scalar3(a.x + b.x,
