<<<<<<< HEAD
// Copyright (c) 2016-2019 The Regents of the University of Michigan
=======
// Copyright (c) 2016-2020 The Regents of the University of Michigan
>>>>>>> 524380cc
// This file is part of the General Simulation Data (GSD) project, released under the BSD 2-Clause
// License.

#include <sys/stat.h>
#ifdef _WIN32

#pragma warning(push)
#pragma warning(disable : 4996)

#define GSD_USE_MMAP 0
#include <io.h>

#else // linux / mac

#define _XOPEN_SOURCE 500
#include <sys/mman.h>
#include <unistd.h>
#define GSD_USE_MMAP 1

#endif

#ifdef __APPLE__
#include <limits.h>
#endif

#include <errno.h>
#include <fcntl.h>
#include <stddef.h>
#include <stdio.h>
#include <stdlib.h>

#include "gsd.h"

/** @file gsd.c
    @brief Implements the GSD C API
*/

/// Magic value identifying a GSD file
const uint64_t GSD_MAGIC_ID = 0x65DF65DF65DF65DF;

/// Initial index size
enum
{
    GSD_INITIAL_INDEX_SIZE = 128
};

/// Initial namelist size
enum
{
    GSD_INITIAL_NAME_BUFFER_SIZE = 1024
};

/// Size of initial frame index
enum
{
    GSD_INITIAL_FRAME_INDEX_SIZE = 16
};

/// Size of write buffer
enum
{
    GSD_WRITE_BUFFER_SIZE = 16 * 1024 * 1024
};

/// Size of copy buffer
enum
{
    GSD_COPY_BUFFER_SIZE = 128 * 1024
};

/// Size of hash map
enum
{
    GSD_NAME_MAP_SIZE = 57557
};

<<<<<<< HEAD
=======
/// Current GSD file specification
enum
{
    GSD_CURRENT_FILE_VERSION = 2
};

>>>>>>> 524380cc
// define windows wrapper functions
#ifdef _WIN32
#define lseek _lseeki64
#define open _open
#define ftruncate _chsize
#define fsync _commit
typedef int64_t ssize_t;

int S_IRUSR = _S_IREAD;
int S_IWUSR = _S_IWRITE;
int S_IRGRP = _S_IREAD;
int S_IWGRP = _S_IWRITE;

<<<<<<< HEAD
ssize_t pread(int fd, void* buf, size_t count, int64_t offset)
=======
inline ssize_t pread(int fd, void* buf, size_t count, int64_t offset)
>>>>>>> 524380cc
{
    // Note: _read only accepts unsigned int values
    if (count > UINT_MAX)
        return GSD_ERROR_IO;

    int64_t oldpos = _telli64(fd);
    _lseeki64(fd, offset, SEEK_SET);
    ssize_t result = _read(fd, buf, (unsigned int)count);
    _lseeki64(fd, oldpos, SEEK_SET);
    return result;
}

<<<<<<< HEAD
ssize_t pwrite(int fd, const void* buf, size_t count, int64_t offset)
=======
inline ssize_t pwrite(int fd, const void* buf, size_t count, int64_t offset)
>>>>>>> 524380cc
{
    // Note: _write only accepts unsigned int values
    if (count > UINT_MAX)
        return GSD_ERROR_IO;

    int64_t oldpos = _telli64(fd);
    _lseeki64(fd, offset, SEEK_SET);
    ssize_t result = _write(fd, buf, (unsigned int)count);
    _lseeki64(fd, oldpos, SEEK_SET);
    return result;
}

#endif

/** Zero memory

    @param d pointer to memory region
    @param size_to_zero size of the area to zero in bytes
*/
<<<<<<< HEAD
static void gsd_util_zero_memory(void* d, size_t size_to_zero)
=======
inline static void gsd_util_zero_memory(void* d, size_t size_to_zero)
>>>>>>> 524380cc
{
    memset(d, 0, size_to_zero);
}

/** @internal
    @brief Write large data buffer to file

    The system call pwrite() fails to write very large data buffers. This method calls pwrite() as
    many times as necessary to completely write a large buffer.

    @param fd File descriptor.
    @param buf Data buffer.
    @param count Number of bytes to write.
    @param offset Location in the file to start writing.

    @returns The total number of bytes written or a negative value on error.
*/
<<<<<<< HEAD
static ssize_t gsd_io_pwrite_retry(int fd, const void* buf, size_t count, int64_t offset)
=======
inline static ssize_t gsd_io_pwrite_retry(int fd, const void* buf, size_t count, int64_t offset)
>>>>>>> 524380cc
{
    size_t total_bytes_written = 0;
    const char* ptr = (char*)buf;

    // perform multiple pwrite calls to complete a large write successfully
    while (total_bytes_written < count)
    {
        size_t to_write = count - total_bytes_written;
#if defined(_WIN32) || defined(__APPLE__)
        // win32 and apple raise an error for writes greater than INT_MAX
        if (to_write > INT_MAX / 2)
            to_write = INT_MAX / 2;
#endif

        errno = 0;
        ssize_t bytes_written
            = pwrite(fd, ptr + total_bytes_written, to_write, offset + total_bytes_written);
        if (bytes_written == -1 || (bytes_written == 0 && errno != 0))
        {
            return GSD_ERROR_IO;
        }

        total_bytes_written += bytes_written;
    }

    return total_bytes_written;
}

/** @internal
    @brief Read large data buffer to file

    The system call pread() fails to read very large data buffers. This method calls pread() as many
    times as necessary to completely read a large buffer.

    @param fd File descriptor.
    @param buf Data buffer.
    @param count Number of bytes to read.
    @param offset Location in the file to start reading.

    @returns The total number of bytes read or a negative value on error.
*/
<<<<<<< HEAD
static ssize_t gsd_io_pread_retry(int fd, void* buf, size_t count, int64_t offset)
=======
inline static ssize_t gsd_io_pread_retry(int fd, void* buf, size_t count, int64_t offset)
>>>>>>> 524380cc
{
    size_t total_bytes_read = 0;
    char* ptr = (char*)buf;

    // perform multiple pread calls to complete a large write successfully
    while (total_bytes_read < count)
    {
        size_t to_read = count - total_bytes_read;
#if defined(_WIN32) || defined(__APPLE__)
        // win32 and apple raise errors for reads greater than INT_MAX
        if (to_read > INT_MAX / 2)
            to_read = INT_MAX / 2;
#endif

        errno = 0;
        ssize_t bytes_read = pread(fd, ptr + total_bytes_read, to_read, offset + total_bytes_read);
        if (bytes_read == -1 || (bytes_read == 0 && errno != 0))
        {
            return GSD_ERROR_IO;
        }

        total_bytes_read += bytes_read;

        // handle end of file
        if (bytes_read == 0)
        {
            return total_bytes_read;
        }
    }

    return total_bytes_read;
}

/** @internal
    @brief Allocate a name/id map

    @param map Map to allocate.
    @param size Number of entries in the map.

    @returns GSD_SUCCESS on success, GSD_* error codes on error.
*/
<<<<<<< HEAD
static int gsd_name_id_map_allocate(struct gsd_name_id_map* map, size_t size)
=======
inline static int gsd_name_id_map_allocate(struct gsd_name_id_map* map, size_t size)
>>>>>>> 524380cc
{
    if (map == NULL || map->v || size == 0 || map->size != 0)
    {
        return GSD_ERROR_INVALID_ARGUMENT;
    }

    map->v = calloc(size, sizeof(struct gsd_name_id_pair));
    if (map->v == NULL)
    {
        return GSD_ERROR_MEMORY_ALLOCATION_FAILED;
    }

    map->size = size;

    return GSD_SUCCESS;
}

/** @internal
    @brief Free a name/id map

    @param map Map to free.

    @returns GSD_SUCCESS on success, GSD_* error codes on error.
*/
<<<<<<< HEAD
static int gsd_name_id_map_free(struct gsd_name_id_map* map)
=======
inline static int gsd_name_id_map_free(struct gsd_name_id_map* map)
>>>>>>> 524380cc
{
    if (map == NULL || map->v == NULL || map->size == 0)
    {
        return GSD_ERROR_INVALID_ARGUMENT;
    }

    // free all of the linked lists
    size_t i;
    for (i = 0; i < map->size; i++)
    {
        free(map->v[i].name);

        struct gsd_name_id_pair* cur = map->v[i].next;
        while (cur != NULL)
        {
            struct gsd_name_id_pair* prev = cur;
            cur = cur->next;
            free(prev->name);
            free(prev);
        }
    }

    // free the main map
    free(map->v);

    map->v = 0;
    map->size = 0;

    return GSD_SUCCESS;
}

/** @internal
    @brief Hash a string

    @param str String to hash

    @returns Hashed value of the string.
*/
inline static unsigned long gsd_hash_str(const unsigned char* str)
{
    unsigned long hash = 5381; // NOLINT
    int c;

    while ((c = *str++))
    {
        hash = ((hash << 5) + hash) + c; /* hash * 33 + c NOLINT */
    }

    return hash;
}

/** @internal
    @brief Insert a string into a name/id map

    @param map Map to insert into.
    @param str String to insert.
    @param id ID to associate with the string.

    @returns GSD_SUCCESS on success, GSD_* error codes on error.
*/
inline static int gsd_name_id_map_insert(struct gsd_name_id_map* map, const char* str, uint16_t id)
{
    if (map == NULL || map->v == NULL || map->size == 0)
    {
        return GSD_ERROR_INVALID_ARGUMENT;
    }

    size_t hash = gsd_hash_str((const unsigned char*)str) % map->size;

    // base case: no conflict
    if (map->v[hash].name == NULL)
    {
        map->v[hash].name = calloc(strlen(str) + 1, sizeof(char));
        if (map->v[hash].name == NULL)
        {
            return GSD_ERROR_MEMORY_ALLOCATION_FAILED;
        }
        memcpy(map->v[hash].name, str, strlen(str) + 1);
        map->v[hash].id = id;
        map->v[hash].next = NULL;
    }
    else
    {
        // go to the end of the conflict list
        struct gsd_name_id_pair* insert_point = map->v + hash;

        while (insert_point->next != NULL)
        {
            insert_point = insert_point->next;
        }

        // allocate and insert a new entry
        insert_point->next = malloc(sizeof(struct gsd_name_id_pair));
        if (insert_point->next == NULL)
        {
            return GSD_ERROR_MEMORY_ALLOCATION_FAILED;
        }

        insert_point->next->name = calloc(strlen(str) + 1, sizeof(char));
        if (insert_point->next->name == NULL)
        {
            return GSD_ERROR_MEMORY_ALLOCATION_FAILED;
        }
        memcpy(insert_point->next->name, str, strlen(str) + 1);
        insert_point->next->id = id;
        insert_point->next->next = NULL;
    }

    return GSD_SUCCESS;
}

/** @internal
    @brief Find an ID in a name/id mapping

    @param map Map to search.
    @param str String to search.

    @returns The ID if found, or UINT16_MAX if not found.
*/
inline static uint16_t gsd_name_id_map_find(struct gsd_name_id_map* map, const char* str)
{
    if (map == NULL || map->v == NULL || map->size == 0)
    {
        return UINT16_MAX;
    }

    size_t hash = gsd_hash_str((const unsigned char*)str) % map->size;

    struct gsd_name_id_pair* cur = map->v + hash;

    while (cur != NULL)
    {
        if (cur->name == NULL)
        {
            // not found
            return UINT16_MAX;
        }

        if (strcmp(str, cur->name) == 0)
        {
            // found
            return cur->id;
        }

        // keep looking
        cur = cur->next;
    }

    // not found in any conflict
    return UINT16_MAX;
}

/** @internal
    @brief Utility function to validate index entry
    @param handle handle to the open gsd file
    @param idx index of entry to validate

    @returns 1 if the entry is valid, 0 if it is not
*/
inline static int gsd_is_entry_valid(struct gsd_handle* handle, size_t idx)
{
    const struct gsd_index_entry entry = handle->file_index.data[idx];

    // check for valid type
    if (gsd_sizeof_type((enum gsd_type)entry.type) == 0)
    {
        return 0;
    }

    // validate that we don't read past the end of the file
    size_t size = entry.N * entry.M * gsd_sizeof_type((enum gsd_type)entry.type);
    if ((entry.location + size) > (uint64_t)handle->file_size)
    {
        return 0;
    }

    // check for valid frame (frame cannot be more than the number of index entries)
    if (entry.frame >= handle->header.index_allocated_entries)
    {
        return 0;
    }

    // check for valid id
    if (entry.id >= (handle->file_names.n_names + handle->frame_names.n_names))
    {
        return 0;
    }

    // check for valid flags
    if (entry.flags != 0)
    {
        return 0;
    }

    return 1;
}

/** @internal
    @brief Allocate a write buffer

    @param buf Buffer to allocate.
    @param reserve Number of bytes to allocate.

    @returns GSD_SUCCESS on success, GSD_* error codes on error.
*/
<<<<<<< HEAD
static int gsd_byte_buffer_allocate(struct gsd_byte_buffer* buf, size_t reserve)
=======
inline static int gsd_byte_buffer_allocate(struct gsd_byte_buffer* buf, size_t reserve)
>>>>>>> 524380cc
{
    if (buf == NULL || buf->data || reserve == 0 || buf->reserved != 0 || buf->size != 0)
    {
        return GSD_ERROR_INVALID_ARGUMENT;
    }

    buf->data = calloc(reserve, sizeof(char));
    if (buf->data == NULL)
    {
        return GSD_ERROR_MEMORY_ALLOCATION_FAILED;
    }

    buf->size = 0;
    buf->reserved = reserve;

    return GSD_SUCCESS;
}

/** @internal
    @brief Append bytes to a byte buffer

    @param buf Buffer to append to.
    @param data Data to append.
    @param size Number of bytes in *data*.

    @returns GSD_SUCCESS on success, GSD_* error codes on error.
*/
<<<<<<< HEAD
static int gsd_byte_buffer_append(struct gsd_byte_buffer* buf, const char* data, size_t size)
=======
inline static int gsd_byte_buffer_append(struct gsd_byte_buffer* buf, const char* data, size_t size)
>>>>>>> 524380cc
{
    if (buf == NULL || buf->data == NULL || size == 0 || buf->reserved == 0)
    {
        return GSD_ERROR_INVALID_ARGUMENT;
    }

<<<<<<< HEAD
    while (buf->size + size > buf->reserved)
    {
        // reallocate by doubling
        size_t new_reserved = buf->reserved * 2;
=======
    if (buf->size + size > buf->reserved)
    {
        // reallocate by doubling
        size_t new_reserved = buf->reserved * 2;
        while (buf->size + size >= new_reserved)
        {
            new_reserved = new_reserved * 2;
        }

>>>>>>> 524380cc
        char* old_data = buf->data;
        buf->data = realloc(buf->data, sizeof(char) * new_reserved);
        if (buf->data == NULL)
        {
            // this free should not be necessary, but clang-tidy disagrees
            free(old_data);
            return GSD_ERROR_MEMORY_ALLOCATION_FAILED;
        }

<<<<<<< HEAD
        // zero the new memory
        gsd_util_zero_memory(buf->data + buf->reserved,
                             sizeof(char) * (new_reserved - buf->reserved));
=======
        // zero the new memory, but only the portion after the end of the new section to be appended
        gsd_util_zero_memory(buf->data + (buf->size + size),
                             sizeof(char) * (new_reserved - (buf->size + size)));
>>>>>>> 524380cc
        buf->reserved = new_reserved;
    }

    memcpy(buf->data + buf->size, data, size);
    buf->size += size;

    return GSD_SUCCESS;
}

/** @internal
    @brief Free the memory allocated by the write buffer or unmap the mapped memory.

    @param buf Buffer to free.

    @returns GSD_SUCCESS on success, GSD_* error codes on error.
*/
<<<<<<< HEAD
static int gsd_byte_buffer_free(struct gsd_byte_buffer* buf)
=======
inline static int gsd_byte_buffer_free(struct gsd_byte_buffer* buf)
>>>>>>> 524380cc
{
    if (buf == NULL || buf->data == NULL)
    {
        return GSD_ERROR_INVALID_ARGUMENT;
    }

    free(buf->data);

    gsd_util_zero_memory(buf, sizeof(struct gsd_byte_buffer));
    return GSD_SUCCESS;
}

/** @internal
    @brief Allocate a buffer of index entries

    @param buf Buffer to allocate.
    @param reserve Number of entries to allocate.

    @post The buffer's data element has *reserve* elements allocated in memory.

    @returns GSD_SUCCESS on success, GSD_* error codes on error.
*/
<<<<<<< HEAD
static int gsd_index_buffer_allocate(struct gsd_index_buffer* buf, size_t reserve)
=======
inline static int gsd_index_buffer_allocate(struct gsd_index_buffer* buf, size_t reserve)
>>>>>>> 524380cc
{
    if (buf == NULL || buf->mapped_data || buf->data || reserve == 0 || buf->reserved != 0
        || buf->size != 0)
    {
        return GSD_ERROR_INVALID_ARGUMENT;
    }

    buf->data = calloc(reserve, sizeof(struct gsd_index_entry));
    if (buf->data == NULL)
    {
        return GSD_ERROR_MEMORY_ALLOCATION_FAILED;
    }

    buf->size = 0;
    buf->reserved = reserve;
    buf->mapped_data = NULL;
    buf->mapped_len = 0;

    return GSD_SUCCESS;
}

/** @internal
    @brief Map index entries from the file

    @param buf Buffer to map.
    @param handle GSD file handle to map.

    @post The buffer's data element contains the index data from the file.

    On some systems, this will use mmap to efficiently access the file. On others, it may result in
    an allocation and read of the entire index from the file.

    @returns GSD_SUCCESS on success, GSD_* error codes on error.
*/
<<<<<<< HEAD
static int gsd_index_buffer_map(struct gsd_index_buffer* buf, struct gsd_handle* handle)
=======
inline static int gsd_index_buffer_map(struct gsd_index_buffer* buf, struct gsd_handle* handle)
>>>>>>> 524380cc
{
    if (buf == NULL || buf->mapped_data || buf->data || buf->reserved != 0 || buf->size != 0)
    {
        return GSD_ERROR_INVALID_ARGUMENT;
    }

    // validate that the index block exists inside the file
    if (handle->header.index_location
            + sizeof(struct gsd_index_entry) * handle->header.index_allocated_entries
        > (uint64_t)handle->file_size)
    {
        return GSD_ERROR_FILE_CORRUPT;
    }

#if GSD_USE_MMAP
    // map the index in read only mode
    size_t page_size = getpagesize();
    size_t index_size = sizeof(struct gsd_index_entry) * handle->header.index_allocated_entries;
    size_t offset = (handle->header.index_location / page_size) * page_size;
    buf->mapped_data = mmap(NULL,
                            index_size + (handle->header.index_location - offset),
                            PROT_READ,
                            MAP_SHARED,
                            handle->fd,
                            offset);

    if (buf->mapped_data == MAP_FAILED)
    {
        return GSD_ERROR_IO;
    }

    buf->data = (struct gsd_index_entry*)(((char*)buf->mapped_data)
                                          + (handle->header.index_location - offset));
<<<<<<< HEAD

    buf->mapped_len = index_size + (handle->header.index_location - offset);
    buf->reserved = handle->header.index_allocated_entries;
#else
    // mmap not supported, read the data from the disk
    int retval = gsd_index_buffer_allocate(buf, handle->header.index_allocated_entries);
    if (retval != GSD_SUCCESS)
    {
        return retval;
    }

    ssize_t bytes_read = gsd_io_pread_retry(handle->fd,
                                            buf->data,
                                            sizeof(struct gsd_index_entry)
                                                * handle->header.index_allocated_entries,
                                            handle->header.index_location);

    if (bytes_read == -1
        || bytes_read != sizeof(struct gsd_index_entry) * handle->header.index_allocated_entries)
    {
        return GSD_ERROR_IO;
    }
#endif

=======

    buf->mapped_len = index_size + (handle->header.index_location - offset);
    buf->reserved = handle->header.index_allocated_entries;
#else
    // mmap not supported, read the data from the disk
    int retval = gsd_index_buffer_allocate(buf, handle->header.index_allocated_entries);
    if (retval != GSD_SUCCESS)
    {
        return retval;
    }

    ssize_t bytes_read = gsd_io_pread_retry(handle->fd,
                                            buf->data,
                                            sizeof(struct gsd_index_entry)
                                                * handle->header.index_allocated_entries,
                                            handle->header.index_location);

    if (bytes_read == -1
        || bytes_read != sizeof(struct gsd_index_entry) * handle->header.index_allocated_entries)
    {
        return GSD_ERROR_IO;
    }
#endif

>>>>>>> 524380cc
    // determine the number of index entries in the list
    // file is corrupt if first index entry is invalid
    if (buf->data[0].location != 0 && !gsd_is_entry_valid(handle, 0))
    {
        return GSD_ERROR_FILE_CORRUPT;
    }

    if (buf->data[0].location == 0)
    {
        buf->size = 0;
    }
    else
    {
        // determine the number of index entries (marked by location = 0)
        // binary search for the first index entry with location 0
        size_t L = 0;
        size_t R = buf->reserved;

        // progressively narrow the search window by halves
        do
        {
            size_t m = (L + R) / 2;

            // file is corrupt if any index entry is invalid or frame does not increase
            // monotonically
            if (buf->data[m].location != 0
                && (!gsd_is_entry_valid(handle, m) || buf->data[m].frame < buf->data[L].frame))
            {
                return GSD_ERROR_FILE_CORRUPT;
            }

            if (buf->data[m].location != 0)
            {
                L = m;
            }
            else
            {
                R = m;
            }
        } while ((R - L) > 1);

        // this finds R = the first index entry with location = 0
        buf->size = R;
    }
<<<<<<< HEAD

    return GSD_SUCCESS;
}

/** @internal
    @brief Free the memory allocated by the index buffer or unmap the mapped memory.

    @param buf Buffer to free.

    @returns GSD_SUCCESS on success, GSD_* error codes on error.
*/
static int gsd_index_buffer_free(struct gsd_index_buffer* buf)
{
    if (buf == NULL || buf->data == NULL)
    {
        return GSD_ERROR_INVALID_ARGUMENT;
    }

#if GSD_USE_MMAP
    if (buf->mapped_data)
    {
        int retval = munmap(buf->mapped_data, buf->mapped_len);

        if (retval != 0)
        {
            return GSD_ERROR_IO;
        }
    }
    else
#endif
    {
        free(buf->data);
    }

    gsd_util_zero_memory(buf, sizeof(struct gsd_index_buffer));
    return GSD_SUCCESS;
}

/** @internal
    @brief Add a new index entry and provide a pointer to it.

    @param buf Buffer to add too.
    @param entry [out] Pointer to set to the new entry.

    Double the size of the reserved space as needed to hold the new entry. Does not accept mapped
    indices.

    @returns GSD_SUCCESS on success, GSD_* error codes on error.
*/
inline static int gsd_index_buffer_add(struct gsd_index_buffer* buf, struct gsd_index_entry** entry)
{
    if (buf == NULL || buf->mapped_data || entry == NULL || buf->reserved == 0)
    {
        return GSD_ERROR_INVALID_ARGUMENT;
    }

    if (buf->size == buf->reserved)
    {
        // grow the array
        size_t new_reserved = buf->reserved * 2;
        buf->data = realloc(buf->data, sizeof(struct gsd_index_entry) * new_reserved);
        if (buf->data == NULL)
        {
            return GSD_ERROR_MEMORY_ALLOCATION_FAILED;
        }

        // zero the new memory
        gsd_util_zero_memory(buf->data + buf->reserved,
                             sizeof(struct gsd_index_entry) * (new_reserved - buf->reserved));
        buf->reserved = new_reserved;
    }

    size_t insert_pos = buf->size;
    buf->size++;
    *entry = buf->data + insert_pos;
=======

    return GSD_SUCCESS;
}

/** @internal
    @brief Free the memory allocated by the index buffer or unmap the mapped memory.

    @param buf Buffer to free.

    @returns GSD_SUCCESS on success, GSD_* error codes on error.
*/
inline static int gsd_index_buffer_free(struct gsd_index_buffer* buf)
{
    if (buf == NULL || buf->data == NULL)
    {
        return GSD_ERROR_INVALID_ARGUMENT;
    }

#if GSD_USE_MMAP
    if (buf->mapped_data)
    {
        int retval = munmap(buf->mapped_data, buf->mapped_len);

        if (retval != 0)
        {
            return GSD_ERROR_IO;
        }
    }
    else
#endif
    {
        free(buf->data);
    }

    gsd_util_zero_memory(buf, sizeof(struct gsd_index_buffer));
    return GSD_SUCCESS;
}

/** @internal
    @brief Add a new index entry and provide a pointer to it.

    @param buf Buffer to add too.
    @param entry [out] Pointer to set to the new entry.

    Double the size of the reserved space as needed to hold the new entry. Does not accept mapped
    indices.

    @returns GSD_SUCCESS on success, GSD_* error codes on error.
*/
inline static int gsd_index_buffer_add(struct gsd_index_buffer* buf, struct gsd_index_entry** entry)
{
    if (buf == NULL || buf->mapped_data || entry == NULL || buf->reserved == 0)
    {
        return GSD_ERROR_INVALID_ARGUMENT;
    }

    if (buf->size == buf->reserved)
    {
        // grow the array
        size_t new_reserved = buf->reserved * 2;
        buf->data = realloc(buf->data, sizeof(struct gsd_index_entry) * new_reserved);
        if (buf->data == NULL)
        {
            return GSD_ERROR_MEMORY_ALLOCATION_FAILED;
        }

        // zero the new memory
        gsd_util_zero_memory(buf->data + buf->reserved,
                             sizeof(struct gsd_index_entry) * (new_reserved - buf->reserved));
        buf->reserved = new_reserved;
    }

    size_t insert_pos = buf->size;
    buf->size++;
    *entry = buf->data + insert_pos;

    return GSD_SUCCESS;
}

inline static int gsd_cmp_index_entry(const struct gsd_index_entry* a,
                                      const struct gsd_index_entry* b)
{
    int result = 0;

    if (a->frame < b->frame)
    {
        result = -1;
    }

    if (a->frame > b->frame)
    {
        result = 1;
    }

    if (a->frame == b->frame)
    {
        if (a->id < b->id)
        {
            result = -1;
        }

        if (a->id > b->id)
        {
            result = 1;
        }

        if (a->id == b->id)
        {
            result = 0;
        }
    }

    return result;
}

/** @internal
    @brief Compute heap parent node.
    @param i Node index.
*/
inline static size_t gsd_heap_parent(size_t i)
{
    return (i - 1) / 2;
}

/** @internal
    @brief Compute heap left child.
    @param i Node index.
*/
inline static size_t gsd_heap_left_child(size_t i)
{
    return 2 * i + 1;
}

/** @internal
    @brief Swap the nodes *a* and *b* in the buffer
    @param buf Buffer.
    @param a First index to swap.
    @param b Second index to swap.
*/
inline static void gsd_heap_swap(struct gsd_index_buffer* buf, size_t a, size_t b)
{
    struct gsd_index_entry tmp = buf->data[a];
    buf->data[a] = buf->data[b];
    buf->data[b] = tmp;
}

/** @internal
    @brief Shift heap node downward
    @param buf Buffer.
    @param start First index of the valid heap in *buf*.
    @param end Last index of the valid hep in *buf*.
*/
inline static void gsd_heap_shift_down(struct gsd_index_buffer* buf, size_t start, size_t end)
{
    size_t root = start;

    while (gsd_heap_left_child(root) <= end)
    {
        size_t child = gsd_heap_left_child(root);
        size_t swap = root;

        if (gsd_cmp_index_entry(buf->data + swap, buf->data + child) < 0)
        {
            swap = child;
        }
        if (child + 1 <= end && gsd_cmp_index_entry(buf->data + swap, buf->data + child + 1) < 0)
        {
            swap = child + 1;
        }

        if (swap == root)
        {
            return;
        }

        gsd_heap_swap(buf, root, swap);
        root = swap;
    }
}

/** @internal
    @brief Convert unordered index buffer to a heap
    @param buf Buffer.
*/
inline static void gsd_heapify(struct gsd_index_buffer* buf)
{
    ssize_t start = gsd_heap_parent(buf->size - 1);

    while (start >= 0)
    {
        gsd_heap_shift_down(buf, start, buf->size - 1);
        start--;
    }
}

/** @internal
    @brief Sort the index buffer.

    @param buf Buffer to sort.

    Sorts an in-memory index buffer. Does not accept mapped indices.

    @returns GSD_SUCCESS on success, GSD_* error codes on error.
*/
inline static int gsd_index_buffer_sort(struct gsd_index_buffer* buf)
{
    if (buf == NULL || buf->mapped_data || buf->reserved == 0)
    {
        return GSD_ERROR_INVALID_ARGUMENT;
    }

    // arrays of size 0 or 1 are already sorted
    if (buf->size <= 1)
    {
        return GSD_SUCCESS;
    }

    gsd_heapify(buf);

    size_t end = buf->size - 1;
    while (end > 0)
    {
        gsd_heap_swap(buf, end, 0);
        end = end - 1;
        gsd_heap_shift_down(buf, 0, end);
    }

    return GSD_SUCCESS;
}

/** @internal
    @brief Utility function to expand the memory space for the index block in the file.

    @param handle Handle to the open gsd file.
    @param size_required The new index must be able to hold at least this many elements.

    @returns GSD_SUCCESS on success, GSD_* error codes on error.
*/
inline static int gsd_expand_file_index(struct gsd_handle* handle, size_t size_required)
{
    if (handle->open_flags == GSD_OPEN_READONLY)
    {
        return GSD_ERROR_FILE_MUST_BE_WRITABLE;
    }

    // multiply the index size each time it grows
    // this allows the index to grow rapidly to accommodate new frames
    const int multiplication_factor = 2;

    // save the old size and update the new size
    size_t size_old = handle->header.index_allocated_entries;
    size_t size_new = size_old * multiplication_factor;

    while (size_new <= size_required)
    {
        size_new *= multiplication_factor;
    }

    // Mac systems deadlock when writing from a mapped region into the tail end of that same region
    // unmap the index first and copy it over by chunks
    int retval = gsd_index_buffer_free(&handle->file_index);
    if (retval != 0)
    {
        return retval;
    }

    // allocate the copy buffer
    char* buf = malloc(GSD_COPY_BUFFER_SIZE);

    // write the current index to the end of the file
    int64_t new_index_location = lseek(handle->fd, 0, SEEK_END);
    int64_t old_index_location = handle->header.index_location;
    size_t total_bytes_written = 0;
    size_t old_index_bytes = size_old * sizeof(struct gsd_index_entry);
    while (total_bytes_written < old_index_bytes)
    {
        size_t bytes_to_copy = GSD_COPY_BUFFER_SIZE;
        if (old_index_bytes - total_bytes_written < GSD_COPY_BUFFER_SIZE)
        {
            bytes_to_copy = old_index_bytes - total_bytes_written;
        }

        ssize_t bytes_read = gsd_io_pread_retry(handle->fd,
                                                buf,
                                                bytes_to_copy,
                                                old_index_location + total_bytes_written);

        if (bytes_read == -1 || bytes_read != bytes_to_copy)
        {
            free(buf);
            return GSD_ERROR_IO;
        }

        ssize_t bytes_written = gsd_io_pwrite_retry(handle->fd,
                                                    buf,
                                                    bytes_to_copy,
                                                    new_index_location + total_bytes_written);

        if (bytes_written == -1 || bytes_written != bytes_to_copy)
        {
            free(buf);
            return GSD_ERROR_IO;
        }

        total_bytes_written += bytes_written;
    }

    // fill the new index space with 0s
    gsd_util_zero_memory(buf, GSD_COPY_BUFFER_SIZE);

    size_t new_index_bytes = size_new * sizeof(struct gsd_index_entry);
    while (total_bytes_written < new_index_bytes)
    {
        size_t bytes_to_copy = GSD_COPY_BUFFER_SIZE;
        if (new_index_bytes - total_bytes_written < GSD_COPY_BUFFER_SIZE)
        {
            bytes_to_copy = new_index_bytes - total_bytes_written;
        }

        ssize_t bytes_written = gsd_io_pwrite_retry(handle->fd,
                                                    buf,
                                                    bytes_to_copy,
                                                    new_index_location + total_bytes_written);

        if (bytes_written == -1 || bytes_written != bytes_to_copy)
        {
            free(buf);
            return GSD_ERROR_IO;
        }

        total_bytes_written += bytes_written;
    }

    // sync the expanded index
    retval = fsync(handle->fd);
    if (retval != 0)
    {
        free(buf);
        return GSD_ERROR_IO;
    }

    // free the copy buffer
    free(buf);

    // update the header
    handle->header.index_location = new_index_location;
    handle->file_size = handle->header.index_location + total_bytes_written;
    handle->header.index_allocated_entries = size_new;

    // write the new header out
    ssize_t bytes_written
        = gsd_io_pwrite_retry(handle->fd, &(handle->header), sizeof(struct gsd_header), 0);
    if (bytes_written != sizeof(struct gsd_header))
    {
        return GSD_ERROR_IO;
    }

    // sync the updated header
    retval = fsync(handle->fd);
    if (retval != 0)
    {
        return GSD_ERROR_IO;
    }

    // remap the file index
    retval = gsd_index_buffer_map(&handle->file_index, handle);
    if (retval != 0)
    {
        return retval;
    }

    return GSD_SUCCESS;
}

/** @internal
    @brief Flush the write buffer.

    gsd_write_frame() writes small data chunks into the write buffer. It adds index entries for
    these chunks to gsd_handle::buffer_index with locations offset from the start of the write
    buffer. gsd_flush_write_buffer() writes the buffer to the end of the file, moves the index
    entries to gsd_handle::frame_index and updates the location to reference the beginning of the
    file.

    @param handle Handle to flush the write buffer.
    @returns GSD_SUCCESS on success or GSD_* error codes on error
*/
inline static int gsd_flush_write_buffer(struct gsd_handle* handle)
{
    if (handle == NULL)
    {
        return GSD_ERROR_INVALID_ARGUMENT;
    }

    if (handle->write_buffer.size == 0 && handle->buffer_index.size == 0)
    {
        // nothing to do
        return GSD_SUCCESS;
    }

    if (handle->write_buffer.size > 0 && handle->buffer_index.size == 0)
    {
        // error: bytes in buffer, but no index for them
        return GSD_ERROR_INVALID_ARGUMENT;
    }

    // write the buffer to the end of the file
    uint64_t offset = handle->file_size;
    ssize_t bytes_written = gsd_io_pwrite_retry(handle->fd,
                                                handle->write_buffer.data,
                                                handle->write_buffer.size,
                                                offset);

    if (bytes_written == -1 || bytes_written != handle->write_buffer.size)
    {
        return GSD_ERROR_IO;
    }

    handle->file_size += handle->write_buffer.size;

    // reset write_buffer for new data
    handle->write_buffer.size = 0;

    // move buffer_index entries to file_index
    size_t i;
    for (i = 0; i < handle->buffer_index.size; i++)
    {
        struct gsd_index_entry* new_index;
        int retval = gsd_index_buffer_add(&handle->frame_index, &new_index);
        if (retval != GSD_SUCCESS)
        {
            return retval;
        }

        *new_index = handle->buffer_index.data[i];
        new_index->location += offset;
    }

    // clear the buffer index for new entries
    handle->buffer_index.size = 0;

    return GSD_SUCCESS;
}

/** @internal
    @brief Flush the name buffer.

    gsd_write_frame() adds new names to the frame_names buffer. gsd_flush_name_buffer() flushes
    this buffer at the end of a frame write and commits the new names to the file. If necessary,
    the namelist is written to a new location in the file.

    @param handle Handle to flush the write buffer.
    @returns GSD_SUCCESS on success or GSD_* error codes on error
*/
inline static int gsd_flush_name_buffer(struct gsd_handle* handle)
{
    if (handle == NULL)
    {
        return GSD_ERROR_INVALID_ARGUMENT;
    }

    if (handle->frame_names.n_names == 0)
    {
        // nothing to do
        return GSD_SUCCESS;
    }

    if (handle->frame_names.data.size == 0)
    {
        // error: bytes in buffer, but no names for them
        return GSD_ERROR_INVALID_ARGUMENT;
    }

    size_t old_reserved = handle->file_names.data.reserved;
    size_t old_size = handle->file_names.data.size;

    // add the new names to the file name list and zero the frame list
    int retval = gsd_byte_buffer_append(&handle->file_names.data,
                                        handle->frame_names.data.data,
                                        handle->frame_names.data.size);
    if (retval != GSD_SUCCESS)
    {
        return retval;
    }

    handle->file_names.n_names += handle->frame_names.n_names;
    handle->frame_names.n_names = 0;
    handle->frame_names.data.size = 0;
    gsd_util_zero_memory(handle->frame_names.data.data, handle->frame_names.data.reserved);

    // reserved space must be a multiple of the GSD name size
    if (handle->file_names.data.reserved % GSD_NAME_SIZE != 0)
    {
        return GSD_ERROR_INVALID_ARGUMENT;
    }

    if (handle->file_names.data.reserved > old_reserved)
    {
        // write the new name list to the end of the file
        uint64_t offset = handle->file_size;
        ssize_t bytes_written = gsd_io_pwrite_retry(handle->fd,
                                                    handle->file_names.data.data,
                                                    handle->file_names.data.reserved,
                                                    offset);

        if (bytes_written == -1 || bytes_written != handle->file_names.data.reserved)
        {
            return GSD_ERROR_IO;
        }

        // sync the updated name list
        retval = fsync(handle->fd);
        if (retval != 0)
        {
            return GSD_ERROR_IO;
        }

        handle->file_size += handle->file_names.data.reserved;
        handle->header.namelist_location = offset;
        handle->header.namelist_allocated_entries
            = handle->file_names.data.reserved / GSD_NAME_SIZE;

        // write the new header out
        bytes_written
            = gsd_io_pwrite_retry(handle->fd, &(handle->header), sizeof(struct gsd_header), 0);
        if (bytes_written != sizeof(struct gsd_header))
        {
            return GSD_ERROR_IO;
        }
    }
    else
    {
        // write the new name list to the old index location
        uint64_t offset = handle->header.namelist_location;
        ssize_t bytes_written = gsd_io_pwrite_retry(handle->fd,
                                                    handle->file_names.data.data + old_size,
                                                    handle->file_names.data.reserved - old_size,
                                                    offset + old_size);
        if (bytes_written != (handle->file_names.data.reserved - old_size))
        {
            return GSD_ERROR_IO;
        }
    }

    // sync the updated name list or header
    retval = fsync(handle->fd);
    if (retval != 0)
    {
        return GSD_ERROR_IO;
    }

    return GSD_SUCCESS;
}

/** @internal
    @brief utility function to append a name to the namelist

    @param id [out] ID of the new name
    @param handle handle to the open gsd file
    @param name string name

    Append a name to the names in the current frame. gsd_end_frame() will add this list to the
    file names.

    @return
      - GSD_SUCCESS (0) on success. Negative value on failure:
      - GSD_ERROR_IO: IO error (check errno).
      - GSD_ERROR_MEMORY_ALLOCATION_FAILED: Unable to allocate memory.
      - GSD_ERROR_FILE_MUST_BE_WRITABLE: File must not be read only.
*/
inline static int gsd_append_name(uint16_t* id, struct gsd_handle* handle, const char* name)
{
    if (handle->open_flags == GSD_OPEN_READONLY)
    {
        return GSD_ERROR_FILE_MUST_BE_WRITABLE;
    }

    if (handle->file_names.n_names + handle->frame_names.n_names == UINT16_MAX)
    {
        // no more names may be added
        return GSD_ERROR_NAMELIST_FULL;
    }

    // Provide the ID of the new name
    *id = (uint16_t)(handle->file_names.n_names + handle->frame_names.n_names);

    if (handle->header.gsd_version < gsd_make_version(2, 0))
    {
        // v1 files always allocate GSD_NAME_SIZE bytes for each name and put a NULL terminator
        // at address 63
        char name_v1[GSD_NAME_SIZE];
        strncpy(name_v1, name, GSD_NAME_SIZE - 1);
        name_v1[GSD_NAME_SIZE - 1] = 0;
        gsd_byte_buffer_append(&handle->frame_names.data, name_v1, GSD_NAME_SIZE);
        handle->frame_names.n_names++;

        // update the name/id mapping with the truncated name
        int retval = gsd_name_id_map_insert(&handle->name_map, name_v1, *id);
        if (retval != GSD_SUCCESS)
        {
            return retval;
        }
    }
    else
    {
        gsd_byte_buffer_append(&handle->frame_names.data, name, strlen(name) + 1);
        handle->frame_names.n_names++;

        // update the name/id mapping
        int retval = gsd_name_id_map_insert(&handle->name_map, name, *id);
        if (retval != GSD_SUCCESS)
        {
            return retval;
        }
    }

    return GSD_SUCCESS;
}

/** @internal
    @brief Truncate the file and write a new gsd header.

    @param fd file descriptor to initialize
    @param application Generating application name (truncated to 63 chars)
    @param schema Schema name for data to be written in this GSD file (truncated to 63 chars)
    @param schema_version Version of the scheme data to be written (make with gsd_make_version())
*/
inline static int
gsd_initialize_file(int fd, const char* application, const char* schema, uint32_t schema_version)
{
    // check if the file was created
    if (fd == -1)
    {
        return GSD_ERROR_IO;
    }

    int retval = ftruncate(fd, 0);
    if (retval != 0)
    {
        return GSD_ERROR_IO;
    }

    // populate header fields
    struct gsd_header header;
    gsd_util_zero_memory(&header, sizeof(header));

    header.magic = GSD_MAGIC_ID;
    header.gsd_version = gsd_make_version(GSD_CURRENT_FILE_VERSION, 0);
    strncpy(header.application, application, sizeof(header.application) - 1);
    header.application[sizeof(header.application) - 1] = 0;
    strncpy(header.schema, schema, sizeof(header.schema) - 1);
    header.schema[sizeof(header.schema) - 1] = 0;
    header.schema_version = schema_version;
    header.index_location = sizeof(header);
    header.index_allocated_entries = GSD_INITIAL_INDEX_SIZE;
    header.namelist_location
        = header.index_location + sizeof(struct gsd_index_entry) * header.index_allocated_entries;
    header.namelist_allocated_entries = GSD_INITIAL_NAME_BUFFER_SIZE / GSD_NAME_SIZE;
    gsd_util_zero_memory(header.reserved, sizeof(header.reserved));

    // write the header out
    ssize_t bytes_written = gsd_io_pwrite_retry(fd, &header, sizeof(header), 0);
    if (bytes_written != sizeof(header))
    {
        return GSD_ERROR_IO;
    }

    // allocate and zero default index memory
    struct gsd_index_entry index[GSD_INITIAL_INDEX_SIZE];
    gsd_util_zero_memory(index, sizeof(index));

    // write the empty index out
    bytes_written = gsd_io_pwrite_retry(fd, index, sizeof(index), sizeof(header));
    if (bytes_written != sizeof(index))
    {
        return GSD_ERROR_IO;
    }

    // allocate and zero the namelist memory
    char names[GSD_INITIAL_NAME_BUFFER_SIZE];
    gsd_util_zero_memory(names, sizeof(char) * GSD_INITIAL_NAME_BUFFER_SIZE);

    // write the namelist out
    bytes_written = gsd_io_pwrite_retry(fd, names, sizeof(names), sizeof(header) + sizeof(index));
    if (bytes_written != sizeof(names))
    {
        return GSD_ERROR_IO;
    }

    // sync file
    retval = fsync(fd);
    if (retval != 0)
    {
        return GSD_ERROR_IO;
    }
>>>>>>> 524380cc

    return GSD_SUCCESS;
}

<<<<<<< HEAD
inline static int gsd_cmp_index_entry(const void* p1, const void* p2)
{
    struct gsd_index_entry* a = (struct gsd_index_entry*)p1;
    struct gsd_index_entry* b = (struct gsd_index_entry*)p2;
    int result = 0;

    if (a->frame < b->frame)
    {
        result = -1;
    }

    if (a->frame > b->frame)
    {
        result = 1;
    }

    if (a->frame == b->frame)
    {
        if (a->id < b->id)
        {
            result = -1;
        }

        if (a->id > b->id)
        {
            result = 1;
        }

        if (a->id == b->id)
        {
            result = 0;
        }
    }

    return result;
}

/** @internal
    @brief Compute heap parent node.
    @param i Node index.
*/
inline static size_t gsd_heap_parent(size_t i)
{
    return (i - 1) / 2;
}

/** @internal
    @brief Compute heap left child.
    @param i Node index.
*/
inline static size_t gsd_heap_left_child(size_t i)
{
    return 2 * i + 1;
}

/** @internal
    @brief Swap the nodes *a* and *b* in the buffer
    @param buf Buffer.
    @param a First index to swap.
    @param b Second index to swap.
*/
inline static void gsd_heap_swap(struct gsd_index_buffer* buf, size_t a, size_t b)
{
    struct gsd_index_entry tmp = buf->data[a];
    buf->data[a] = buf->data[b];
    buf->data[b] = tmp;
}

/** @internal
    @brief Shift heap node downward
    @param buf Buffer.
    @param start First index of the valid heap in *buf*.
    @param end Last index of the valid hep in *buf*.
*/
inline static void gsd_heap_shift_down(struct gsd_index_buffer* buf, size_t start, size_t end)
{
    size_t root = start;

    while (gsd_heap_left_child(root) <= end)
    {
        size_t child = gsd_heap_left_child(root);
        size_t swap = root;

        if (gsd_cmp_index_entry(buf->data + swap, buf->data + child) < 0)
        {
            swap = child;
        }
        if (child + 1 <= end && gsd_cmp_index_entry(buf->data + swap, buf->data + child + 1) < 0)
        {
            swap = child + 1;
        }

        if (swap == root)
        {
            return;
        }

        gsd_heap_swap(buf, root, swap);
        root = swap;
    }
}

/** @internal
    @brief Convert unordered index buffer to a heap
    @param buf Buffer.
*/
inline static void gsd_heapify(struct gsd_index_buffer* buf)
{
    ssize_t start = gsd_heap_parent(buf->size - 1);

    while (start >= 0)
    {
        gsd_heap_shift_down(buf, start, buf->size - 1);
        start--;
    }
}

/** @internal
    @brief Sort the index buffer.

    @param buf Buffer to sort.

    Sorts an in-memory index buffer. Does not accept mapped indices.

    @returns GSD_SUCCESS on success, GSD_* error codes on error.
*/
inline static int gsd_index_buffer_sort(struct gsd_index_buffer* buf)
{
    if (buf == NULL || buf->mapped_data || buf->reserved == 0)
    {
        return GSD_ERROR_INVALID_ARGUMENT;
    }

    // arrays of size 0 or 1 are already sorted
    if (buf->size <= 1)
    {
        return GSD_SUCCESS;
    }

    gsd_heapify(buf);

    size_t end = buf->size - 1;
    while (end > 0)
    {
        gsd_heap_swap(buf, end, 0);
        end = end - 1;
        gsd_heap_shift_down(buf, 0, end);
=======
/** @internal
    @brief Read in the file index and initialize the handle.

    @param handle Handle to read the header

    @pre handle->fd is an open file.
    @pre handle->open_flags is set.
*/
inline static int gsd_initialize_handle(struct gsd_handle* handle)
{
    // check if the file was created
    if (handle->fd == -1)
    {
        return GSD_ERROR_IO;
    }

    // read the header
    ssize_t bytes_read
        = gsd_io_pread_retry(handle->fd, &handle->header, sizeof(struct gsd_header), 0);
    if (bytes_read == -1)
    {
        return GSD_ERROR_IO;
    }
    if (bytes_read != sizeof(struct gsd_header))
    {
        return GSD_ERROR_NOT_A_GSD_FILE;
    }

    // validate the header
    if (handle->header.magic != GSD_MAGIC_ID)
    {
        return GSD_ERROR_NOT_A_GSD_FILE;
    }

    if (handle->header.gsd_version < gsd_make_version(1, 0)
        && handle->header.gsd_version != gsd_make_version(0, 3))
    {
        return GSD_ERROR_INVALID_GSD_FILE_VERSION;
    }

    if (handle->header.gsd_version >= gsd_make_version(3, 0))
    {
        return GSD_ERROR_INVALID_GSD_FILE_VERSION;
    }

    // determine the file size
    handle->file_size = lseek(handle->fd, 0, SEEK_END);

    // validate that the namelist block exists inside the file
    if (handle->header.namelist_location
            + (GSD_NAME_SIZE * handle->header.namelist_allocated_entries)
        > (uint64_t)handle->file_size)
    {
        return GSD_ERROR_FILE_CORRUPT;
    }

    // allocate the hash map
    int retval = gsd_name_id_map_allocate(&handle->name_map, GSD_NAME_MAP_SIZE);
    if (retval != GSD_SUCCESS)
    {
        return retval;
    }

    // read the namelist block
    size_t namelist_n_bytes = GSD_NAME_SIZE * handle->header.namelist_allocated_entries;
    retval = gsd_byte_buffer_allocate(&handle->file_names.data, namelist_n_bytes);
    if (retval != GSD_SUCCESS)
    {
        return retval;
    }
    bytes_read = gsd_io_pread_retry(handle->fd,
                                    handle->file_names.data.data,
                                    namelist_n_bytes,
                                    handle->header.namelist_location);

    if (bytes_read == -1 || bytes_read != namelist_n_bytes)
    {
        return GSD_ERROR_IO;
    }

    // The name buffer must end in a NULL terminator or else the file is corrupt
    if (handle->file_names.data.data[handle->file_names.data.reserved - 1] != 0)
    {
        return GSD_ERROR_FILE_CORRUPT;
    }

    // Add the names to the hash map. Also determine the number of used bytes in the namelist.
    size_t name_start = 0;
    handle->file_names.n_names = 0;
    while (name_start < handle->file_names.data.reserved)
    {
        char* name = handle->file_names.data.data + name_start;

        // an empty name notes the end of the list
        if (name[0] == 0)
        {
            break;
        }

        retval
            = gsd_name_id_map_insert(&handle->name_map, name, (uint16_t)handle->file_names.n_names);
        if (retval != GSD_SUCCESS)
        {
            return retval;
        }
        handle->file_names.n_names++;

        if (handle->header.gsd_version < gsd_make_version(2, 0))
        {
            // gsd v1 stores names in fixed 64 byte segments
            name_start += GSD_NAME_SIZE;
        }
        else
        {
            size_t len = strnlen(name, handle->file_names.data.reserved - name_start);
            name_start += len + 1;
        }
    }

    handle->file_names.data.size = name_start;

    // read in the file index
    retval = gsd_index_buffer_map(&handle->file_index, handle);
    if (retval != GSD_SUCCESS)
    {
        return retval;
    }

    // determine the current frame counter
    if (handle->file_index.size == 0)
    {
        handle->cur_frame = 0;
    }
    else
    {
        handle->cur_frame = handle->file_index.data[handle->file_index.size - 1].frame + 1;
    }

    // if this is a write mode, allocate the initial frame index and the name buffer
    if (handle->open_flags != GSD_OPEN_READONLY)
    {
        retval = gsd_index_buffer_allocate(&handle->frame_index, GSD_INITIAL_FRAME_INDEX_SIZE);
        if (retval != GSD_SUCCESS)
        {
            return retval;
        }

        retval = gsd_index_buffer_allocate(&handle->buffer_index, GSD_INITIAL_FRAME_INDEX_SIZE);
        if (retval != GSD_SUCCESS)
        {
            return retval;
        }

        retval = gsd_byte_buffer_allocate(&handle->write_buffer, GSD_WRITE_BUFFER_SIZE);
        if (retval != GSD_SUCCESS)
        {
            return retval;
        }

        handle->frame_names.n_names = 0;
        retval = gsd_byte_buffer_allocate(&handle->frame_names.data, GSD_NAME_SIZE);
        if (retval != GSD_SUCCESS)
        {
            return retval;
        }
    }

    return GSD_SUCCESS;
}

uint32_t gsd_make_version(unsigned int major, unsigned int minor)
{
    return major << (sizeof(uint32_t) * 4) | minor;
}

int gsd_create(const char* fname,
               const char* application,
               const char* schema,
               uint32_t schema_version)
{
    int extra_flags = 0;
#ifdef _WIN32
    extra_flags = _O_BINARY;
#endif

    // create the file
    int fd = open(fname,
                  O_RDWR | O_CREAT | O_TRUNC | extra_flags,
                  S_IRUSR | S_IWUSR | S_IRGRP | S_IWGRP);
    int retval = gsd_initialize_file(fd, application, schema, schema_version);
    close(fd);
    return retval;
}

int gsd_create_and_open(struct gsd_handle* handle,
                        const char* fname,
                        const char* application,
                        const char* schema,
                        uint32_t schema_version,
                        const enum gsd_open_flag flags,
                        int exclusive_create)
{
    // zero the handle
    gsd_util_zero_memory(handle, sizeof(struct gsd_handle));

    int extra_flags = 0;
#ifdef _WIN32
    extra_flags = _O_BINARY;
#endif

    // set the open flags in the handle
    if (flags == GSD_OPEN_READWRITE)
    {
        handle->open_flags = GSD_OPEN_READWRITE;
    }
    else if (flags == GSD_OPEN_READONLY)
    {
        return GSD_ERROR_FILE_MUST_BE_WRITABLE;
    }
    else if (flags == GSD_OPEN_APPEND)
    {
        handle->open_flags = GSD_OPEN_APPEND;
    }

    // set the exclusive create bit
    if (exclusive_create)
    {
        extra_flags |= O_EXCL;
    }

    // create the file
    handle->fd = open(fname,
                      O_RDWR | O_CREAT | O_TRUNC | extra_flags,
                      S_IRUSR | S_IWUSR | S_IRGRP | S_IWGRP);
    int retval = gsd_initialize_file(handle->fd, application, schema, schema_version);
    if (retval != 0)
    {
        close(handle->fd);
        return retval;
    }

    retval = gsd_initialize_handle(handle);
    if (retval != 0)
    {
        close(handle->fd);
    }
    return retval;
}

int gsd_open(struct gsd_handle* handle, const char* fname, const enum gsd_open_flag flags)
{
    // zero the handle
    gsd_util_zero_memory(handle, sizeof(struct gsd_handle));

    int extra_flags = 0;
#ifdef _WIN32
    extra_flags = _O_BINARY;
#endif

    // open the file
    if (flags == GSD_OPEN_READWRITE)
    {
        handle->fd = open(fname, O_RDWR | extra_flags);
        handle->open_flags = GSD_OPEN_READWRITE;
    }
    else if (flags == GSD_OPEN_READONLY)
    {
        handle->fd = open(fname, O_RDONLY | extra_flags);
        handle->open_flags = GSD_OPEN_READONLY;
    }
    else if (flags == GSD_OPEN_APPEND)
    {
        handle->fd = open(fname, O_RDWR | extra_flags);
        handle->open_flags = GSD_OPEN_APPEND;
    }

    int retval = gsd_initialize_handle(handle);
    if (retval != 0)
    {
        close(handle->fd);
>>>>>>> 524380cc
    }
    return retval;
}

<<<<<<< HEAD
    return GSD_SUCCESS;
}

/** @internal
    @brief Utility function to expand the memory space for the index block in the file.

    @param handle Handle to the open gsd file.
    @param size_required The new index must be able to hold at least this many elements.

    @returns GSD_SUCCESS on success, GSD_* error codes on error.
*/
static int gsd_expand_file_index(struct gsd_handle* handle, size_t size_required)
{
=======
int gsd_truncate(struct gsd_handle* handle)
{
    if (handle == NULL)
    {
        return GSD_ERROR_INVALID_ARGUMENT;
    }
>>>>>>> 524380cc
    if (handle->open_flags == GSD_OPEN_READONLY)
    {
        return GSD_ERROR_FILE_MUST_BE_WRITABLE;
    }
<<<<<<< HEAD

    // multiply the index size each time it grows
    // this allows the index to grow rapidly to accommodate new frames
    const int multiplication_factor = 2;

    // save the old size and update the new size
    size_t size_old = handle->header.index_allocated_entries;
    size_t size_new = size_old * multiplication_factor;

    while (size_new <= size_required)
    {
        size_new *= multiplication_factor;
    }

    // Mac systems deadlock when writing from a mapped region into the tail end of that same region
    // unmap the index first and copy it over by chunks
    int retval = gsd_index_buffer_free(&handle->file_index);
    if (retval != 0)
    {
        return retval;
    }

    // allocate the copy buffer
    char* buf = malloc(GSD_COPY_BUFFER_SIZE);

    // write the current index to the end of the file
    int64_t new_index_location = lseek(handle->fd, 0, SEEK_END);
    int64_t old_index_location = handle->header.index_location;
    size_t total_bytes_written = 0;
    size_t old_index_bytes = size_old * sizeof(struct gsd_index_entry);
    while (total_bytes_written < old_index_bytes)
    {
        size_t bytes_to_copy = GSD_COPY_BUFFER_SIZE;
        if (old_index_bytes - total_bytes_written < GSD_COPY_BUFFER_SIZE)
        {
            bytes_to_copy = old_index_bytes - total_bytes_written;
        }
=======

    int retval = 0;

    // deallocate indices
    if (handle->frame_names.data.reserved > 0)
    {
        retval = gsd_byte_buffer_free(&handle->frame_names.data);
        if (retval != GSD_SUCCESS)
        {
            return retval;
        }
    }

    if (handle->file_names.data.reserved > 0)
    {
        retval = gsd_byte_buffer_free(&handle->file_names.data);
        if (retval != GSD_SUCCESS)
        {
            return retval;
        }
    }

    retval = gsd_name_id_map_free(&handle->name_map);
    if (retval != GSD_SUCCESS)
    {
        return retval;
    }

    retval = gsd_index_buffer_free(&handle->file_index);
    if (retval != GSD_SUCCESS)
    {
        return retval;
    }

    if (handle->frame_index.reserved > 0)
    {
        retval = gsd_index_buffer_free(&handle->frame_index);
        if (retval != GSD_SUCCESS)
        {
            return retval;
        }
    }

    if (handle->buffer_index.reserved > 0)
    {
        retval = gsd_index_buffer_free(&handle->buffer_index);
        if (retval != GSD_SUCCESS)
        {
            return retval;
        }
    }

    if (handle->write_buffer.reserved > 0)
    {
        retval = gsd_byte_buffer_free(&handle->write_buffer);
        if (retval != GSD_SUCCESS)
        {
            return retval;
        }
    }

    // keep a copy of the old header
    struct gsd_header old_header = handle->header;
    retval = gsd_initialize_file(handle->fd,
                                 old_header.application,
                                 old_header.schema,
                                 old_header.schema_version);

    if (retval != GSD_SUCCESS)
    {
        return retval;
    }

    return gsd_initialize_handle(handle);
}

int gsd_close(struct gsd_handle* handle)
{
    if (handle == NULL)
    {
        return GSD_ERROR_INVALID_ARGUMENT;
    }
>>>>>>> 524380cc

        ssize_t bytes_read = gsd_io_pread_retry(handle->fd,
                                                buf,
                                                bytes_to_copy,
                                                old_index_location + total_bytes_written);

<<<<<<< HEAD
        if (bytes_read == -1 || bytes_read != bytes_to_copy)
        {
            free(buf);
            return GSD_ERROR_IO;
        }

        ssize_t bytes_written = gsd_io_pwrite_retry(handle->fd,
                                                    buf,
                                                    bytes_to_copy,
                                                    new_index_location + total_bytes_written);

        if (bytes_written == -1 || bytes_written != bytes_to_copy)
        {
            free(buf);
            return GSD_ERROR_IO;
        }

        total_bytes_written += bytes_written;
    }

    // fill the new index space with 0s
    gsd_util_zero_memory(buf, GSD_COPY_BUFFER_SIZE);

    size_t new_index_bytes = size_new * sizeof(struct gsd_index_entry);
    while (total_bytes_written < new_index_bytes)
    {
        size_t bytes_to_copy = GSD_COPY_BUFFER_SIZE;
        if (new_index_bytes - total_bytes_written < GSD_COPY_BUFFER_SIZE)
        {
            bytes_to_copy = new_index_bytes - total_bytes_written;
=======
    int retval = gsd_index_buffer_free(&handle->file_index);
    if (retval != GSD_SUCCESS)
    {
        return retval;
    }

    if (handle->frame_index.reserved > 0)
    {
        retval = gsd_index_buffer_free(&handle->frame_index);
        if (retval != GSD_SUCCESS)
        {
            return retval;
        }
    }

    if (handle->buffer_index.reserved > 0)
    {
        retval = gsd_index_buffer_free(&handle->buffer_index);
        if (retval != GSD_SUCCESS)
        {
            return retval;
        }
    }

    if (handle->write_buffer.reserved > 0)
    {
        retval = gsd_byte_buffer_free(&handle->write_buffer);
        if (retval != GSD_SUCCESS)
        {
            return retval;
        }
    }

    retval = gsd_name_id_map_free(&handle->name_map);
    if (retval != GSD_SUCCESS)
    {
        return retval;
    }

    if (handle->frame_names.data.reserved > 0)
    {
        handle->frame_names.n_names = 0;
        retval = gsd_byte_buffer_free(&handle->frame_names.data);
        if (retval != GSD_SUCCESS)
        {
            return retval;
>>>>>>> 524380cc
        }
    }

<<<<<<< HEAD
        ssize_t bytes_written = gsd_io_pwrite_retry(handle->fd,
                                                    buf,
                                                    bytes_to_copy,
                                                    new_index_location + total_bytes_written);

        if (bytes_written == -1 || bytes_written != bytes_to_copy)
        {
            free(buf);
            return GSD_ERROR_IO;
=======
    if (handle->file_names.data.reserved > 0)
    {
        handle->file_names.n_names = 0;
        retval = gsd_byte_buffer_free(&handle->file_names.data);
        if (retval != GSD_SUCCESS)
        {
            return retval;
>>>>>>> 524380cc
        }
    }

<<<<<<< HEAD
        total_bytes_written += bytes_written;
    }

    // sync the expanded index
    retval = fsync(handle->fd);
    if (retval != 0)
    {
        free(buf);
        return GSD_ERROR_IO;
    }

    // free the copy buffer
    free(buf);

    // update the header
    handle->header.index_location = new_index_location;
    handle->file_size = handle->header.index_location + total_bytes_written;
    handle->header.index_allocated_entries = size_new;

    // write the new header out
    ssize_t bytes_written
        = gsd_io_pwrite_retry(handle->fd, &(handle->header), sizeof(struct gsd_header), 0);
    if (bytes_written != sizeof(struct gsd_header))
    {
        return GSD_ERROR_IO;
    }

    // sync the updated header
    retval = fsync(handle->fd);
    if (retval != 0)
    {
        return GSD_ERROR_IO;
    }

    // remap the file index
    retval = gsd_index_buffer_map(&handle->file_index, handle);
    if (retval != 0)
    {
        return retval;
=======
    // close the file
    retval = close(fd);
    if (retval != 0)
    {
        return GSD_ERROR_IO;
>>>>>>> 524380cc
    }

    return GSD_SUCCESS;
}
<<<<<<< HEAD

/** @internal
    @brief Flush the write buffer.

    gsd_write_frame() writes small data chunks into the write buffer. It adds index entries for
    these chunks to gsd_handle::buffer_index with locations offset from the start of the write
    buffer. gsd_flush_write_buffer() writes the buffer to the end of the file, moves the index
    entries to gsd_handle::frame_index and updates the location to reference the beginning of the
    file.

    @param handle Handle to flush the write buffer.
    @returns GSD_SUCCESS on success or GSD_* error codes on error
*/
static int gsd_flush_write_buffer(struct gsd_handle* handle)
=======

int gsd_end_frame(struct gsd_handle* handle)
>>>>>>> 524380cc
{
    if (handle == NULL)
    {
        return GSD_ERROR_INVALID_ARGUMENT;
    }
<<<<<<< HEAD

    if (handle->write_buffer.size == 0)
    {
        // nothing to do
        return GSD_SUCCESS;
    }

    if (handle->buffer_index.size == 0)
    {
        // error: bytes in buffer, but no index for them
        return GSD_ERROR_INVALID_ARGUMENT;
    }

    // write the buffer to the end of the file
    uint64_t offset = handle->file_size;
    ssize_t bytes_written = gsd_io_pwrite_retry(handle->fd,
                                                handle->write_buffer.data,
                                                handle->write_buffer.size,
                                                offset);

    if (bytes_written == -1 || bytes_written != handle->write_buffer.size)
    {
        return GSD_ERROR_IO;
    }

    handle->file_size += handle->write_buffer.size;

    // reset write_buffer for new data
    handle->write_buffer.size = 0;

    // move buffer_index entries to file_index
    size_t i;
    for (i = 0; i < handle->buffer_index.size; i++)
    {
        struct gsd_index_entry* new_index;
        int retval = gsd_index_buffer_add(&handle->frame_index, &new_index);
        if (retval != GSD_SUCCESS)
        {
            return retval;
        }

        *new_index = handle->buffer_index.data[i];
        new_index->location += offset;
    }

    // clear the buffer index for new entries
    handle->buffer_index.size = 0;

    return GSD_SUCCESS;
}

/** @internal
    @brief Flush the name buffer.

    gsd_write_frame() adds new names to the frame_names buffer. gsd_flush_name_buffer() flushes
    this buffer at the end of a frame write and commits the new names to the file. If necessary,
    the namelist is written to a new location in the file.

    @param handle Handle to flush the write buffer.
    @returns GSD_SUCCESS on success or GSD_* error codes on error
*/
static int gsd_flush_name_buffer(struct gsd_handle* handle)
{
    if (handle == NULL)
    {
        return GSD_ERROR_INVALID_ARGUMENT;
    }

    if (handle->frame_names.n_names == 0)
    {
        // nothing to do
        return GSD_SUCCESS;
    }

    if (handle->frame_names.data.size == 0)
    {
        // error: bytes in buffer, but no names for them
        return GSD_ERROR_INVALID_ARGUMENT;
    }

    size_t old_reserved = handle->file_names.data.reserved;
    size_t old_size = handle->file_names.data.size;

    // add the new names to the file name list and zero the frame list
    int retval = gsd_byte_buffer_append(&handle->file_names.data,
                                        handle->frame_names.data.data,
                                        handle->frame_names.data.size);
    if (retval != GSD_SUCCESS)
    {
        return retval;
    }

    handle->file_names.n_names += handle->frame_names.n_names;
    handle->frame_names.n_names = 0;
    handle->frame_names.data.size = 0;
    gsd_util_zero_memory(handle->frame_names.data.data, handle->frame_names.data.reserved);

    // reserved space must be a multiple of the GSD name size
    if (handle->file_names.data.reserved % GSD_NAME_SIZE != 0)
    {
        return GSD_ERROR_INVALID_ARGUMENT;
    }

    if (handle->file_names.data.reserved > old_reserved)
    {
        // write the new name list to the end of the file
        uint64_t offset = handle->file_size;
        ssize_t bytes_written = gsd_io_pwrite_retry(handle->fd,
                                                    handle->file_names.data.data,
                                                    handle->file_names.data.reserved,
                                                    offset);

        if (bytes_written == -1 || bytes_written != handle->file_names.data.reserved)
        {
            return GSD_ERROR_IO;
        }

        // sync the updated name list
        retval = fsync(handle->fd);
        if (retval != 0)
        {
            return GSD_ERROR_IO;
        }

        handle->file_size += handle->file_names.data.reserved;
        handle->header.namelist_location = offset;
        handle->header.namelist_allocated_entries
            = handle->file_names.data.reserved / GSD_NAME_SIZE;

        // write the new header out
        bytes_written
            = gsd_io_pwrite_retry(handle->fd, &(handle->header), sizeof(struct gsd_header), 0);
        if (bytes_written != sizeof(struct gsd_header))
        {
            return GSD_ERROR_IO;
        }
    }
    else
    {
        // write the new name list to the old index location
        uint64_t offset = handle->header.namelist_location;
        ssize_t bytes_written = gsd_io_pwrite_retry(handle->fd,
                                                    handle->file_names.data.data + old_size,
                                                    handle->file_names.data.reserved - old_size,
                                                    offset + old_size);
        if (bytes_written != (handle->file_names.data.reserved - old_size))
        {
            return GSD_ERROR_IO;
        }
=======
    if (handle->open_flags == GSD_OPEN_READONLY)
    {
        return GSD_ERROR_FILE_MUST_BE_WRITABLE;
    }

    // increment the frame counter
    handle->cur_frame++;

    // flush the namelist buffer
    int retval = gsd_flush_name_buffer(handle);
    if (retval != GSD_SUCCESS)
    {
        return retval;
    }

    // flush the write buffer
    retval = gsd_flush_write_buffer(handle);
    if (retval != GSD_SUCCESS)
    {
        return retval;
    }

    // write the frame index to the file
    if (handle->frame_index.size > 0)
    {
        // ensure there is enough space in the index
        if ((handle->file_index.size + handle->frame_index.size) > handle->file_index.reserved)
        {
            gsd_expand_file_index(handle, handle->file_index.size + handle->frame_index.size);
        }

        // sort the index before writing
        retval = gsd_index_buffer_sort(&handle->frame_index);
        if (retval != 0)
        {
            return retval;
        }

        // write the frame index entries to the file
        int64_t write_pos = handle->header.index_location
                            + sizeof(struct gsd_index_entry) * handle->file_index.size;

        size_t bytes_to_write = sizeof(struct gsd_index_entry) * handle->frame_index.size;
        ssize_t bytes_written
            = gsd_io_pwrite_retry(handle->fd, handle->frame_index.data, bytes_to_write, write_pos);

        if (bytes_written == -1 || bytes_written != bytes_to_write)
        {
            return GSD_ERROR_IO;
        }

#if !GSD_USE_MMAP
        // add the entries to the file index
        memcpy(handle->file_index.data + handle->file_index.size,
               handle->frame_index.data,
               sizeof(struct gsd_index_entry) * handle->frame_index.size);
#endif

        // update size of file index
        handle->file_index.size += handle->frame_index.size;

        // clear the frame index
        handle->frame_index.size = 0;
    }

    return GSD_SUCCESS;
}

int gsd_write_chunk(struct gsd_handle* handle,
                    const char* name,
                    enum gsd_type type,
                    uint64_t N,
                    uint32_t M,
                    uint8_t flags,
                    const void* data)
{
    // validate input
    if (N > 0 && data == NULL)
    {
        return GSD_ERROR_INVALID_ARGUMENT;
    }
    if (M == 0)
    {
        return GSD_ERROR_INVALID_ARGUMENT;
    }
    if (handle->open_flags == GSD_OPEN_READONLY)
    {
        return GSD_ERROR_FILE_MUST_BE_WRITABLE;
    }
    if (flags != 0)
    {
        return GSD_ERROR_INVALID_ARGUMENT;
    }

    uint16_t id = gsd_name_id_map_find(&handle->name_map, name);
    if (id == UINT16_MAX)
    {
        // not found, append to the index
        int retval = gsd_append_name(&id, handle, name);
        if (retval != GSD_SUCCESS)
        {
            return retval;
        }

        if (id == UINT16_MAX)
        {
            // this should never happen
            return GSD_ERROR_NAMELIST_FULL;
        }
    }

    struct gsd_index_entry entry;
    // populate fields in the entry's data
    gsd_util_zero_memory(&entry, sizeof(struct gsd_index_entry));
    entry.frame = handle->cur_frame;
    entry.id = id;
    entry.type = (uint8_t)type;
    entry.N = N;
    entry.M = M;
    size_t size = N * M * gsd_sizeof_type(type);

    // decide whether to write this chunk to the buffer or straight to disk
    if (size < handle->write_buffer.reserved / 2)
    {
        // flush the buffer if this entry won't fit
        if (size > (handle->write_buffer.reserved - handle->write_buffer.size))
        {
            gsd_flush_write_buffer(handle);
        }

        entry.location = handle->write_buffer.size;

        // add an entry to the buffer index
        struct gsd_index_entry* index_entry;

        int retval = gsd_index_buffer_add(&handle->buffer_index, &index_entry);
        if (retval != GSD_SUCCESS)
        {
            return retval;
        }
        *index_entry = entry;

        // add the data to the write buffer
        if (size > 0)
        {
            retval = gsd_byte_buffer_append(&handle->write_buffer, data, size);
            if (retval != GSD_SUCCESS)
            {
                return retval;
           }
        }
>>>>>>> 524380cc
    }
    else
    {
        // add an entry to the frame index
        struct gsd_index_entry* index_entry;

<<<<<<< HEAD
    // sync the updated name list or header
    retval = fsync(handle->fd);
    if (retval != 0)
    {
        return GSD_ERROR_IO;
=======
        int retval = gsd_index_buffer_add(&handle->frame_index, &index_entry);
        if (retval != GSD_SUCCESS)
        {
            return retval;
        }
        *index_entry = entry;

        // find the location at the end of the file for the chunk
        index_entry->location = handle->file_size;

        // write the data
        ssize_t bytes_written = gsd_io_pwrite_retry(handle->fd, data, size, index_entry->location);
        if (bytes_written == -1 || bytes_written != size)
        {
            return GSD_ERROR_IO;
        }

        // update the file_size in the handle
        handle->file_size += bytes_written;
    }

    return GSD_SUCCESS;
}

uint64_t gsd_get_nframes(struct gsd_handle* handle)
{
    if (handle == NULL)
    {
        return 0;
>>>>>>> 524380cc
    }
    return handle->cur_frame;
}

<<<<<<< HEAD
    return GSD_SUCCESS;
}

/** @internal
    @brief utility function to append a name to the namelist

    @param id [out] ID of the new name
    @param handle handle to the open gsd file
    @param name string name

    Append a name to the names in the current frame. gsd_end_frame() will add this list to the
    file names.

    @return
      - GSD_SUCCESS (0) on success. Negative value on failure:
      - GSD_ERROR_IO: IO error (check errno).
      - GSD_ERROR_MEMORY_ALLOCATION_FAILED: Unable to allocate memory.
      - GSD_ERROR_FILE_MUST_BE_WRITABLE: File must not be read only.
*/
inline static int gsd_append_name(uint16_t* id, struct gsd_handle* handle, const char* name)
{
    if (handle->open_flags == GSD_OPEN_READONLY)
    {
        return GSD_ERROR_FILE_MUST_BE_WRITABLE;
    }

    if (handle->file_names.n_names + handle->frame_names.n_names == UINT16_MAX)
    {
        // no more names may be added
        return GSD_ERROR_NAMELIST_FULL;
    }

    // Provide the ID of the new name
    *id = (uint16_t)(handle->file_names.n_names + handle->frame_names.n_names);

    if (handle->header.gsd_version < gsd_make_version(2, 0))
    {
        // v1 files always allocate GSD_NAME_SIZE bytes for each name and put a NULL terminator
        // at address 63
        char name_v1[GSD_NAME_SIZE];
        strncpy(name_v1, name, GSD_NAME_SIZE - 1);
        name_v1[GSD_NAME_SIZE - 1] = 0;
        gsd_byte_buffer_append(&handle->frame_names.data, name_v1, GSD_NAME_SIZE);
        handle->frame_names.n_names++;

        // update the name/id mapping with the truncated name
        int retval = gsd_name_id_map_insert(&handle->name_map, name_v1, *id);
        if (retval != GSD_SUCCESS)
        {
            return retval;
        }
    }
    else
    {
        gsd_byte_buffer_append(&handle->frame_names.data, name, strlen(name) + 1);
        handle->frame_names.n_names++;

        // update the name/id mapping
        int retval = gsd_name_id_map_insert(&handle->name_map, name, *id);
        if (retval != GSD_SUCCESS)
        {
            return retval;
        }
    }

    return GSD_SUCCESS;
}

/** @internal
    @brief Truncate the file and write a new gsd header.

    @param fd file descriptor to initialize
    @param application Generating application name (truncated to 63 chars)
    @param schema Schema name for data to be written in this GSD file (truncated to 63 chars)
    @param schema_version Version of the scheme data to be written (make with gsd_make_version())
*/
static int
gsd_initialize_file(int fd, const char* application, const char* schema, uint32_t schema_version)
{
    // check if the file was created
    if (fd == -1)
    {
        return GSD_ERROR_IO;
    }

    int retval = ftruncate(fd, 0);
    if (retval != 0)
    {
        return GSD_ERROR_IO;
    }

    // populate header fields
    struct gsd_header header;
    gsd_util_zero_memory(&header, sizeof(header));

    header.magic = GSD_MAGIC_ID;
    header.gsd_version = gsd_make_version(2, 0);
    strncpy(header.application, application, sizeof(header.application) - 1);
    header.application[sizeof(header.application) - 1] = 0;
    strncpy(header.schema, schema, sizeof(header.schema) - 1);
    header.schema[sizeof(header.schema) - 1] = 0;
    header.schema_version = schema_version;
    header.index_location = sizeof(header);
    header.index_allocated_entries = GSD_INITIAL_INDEX_SIZE;
    header.namelist_location
        = header.index_location + sizeof(struct gsd_index_entry) * header.index_allocated_entries;
    header.namelist_allocated_entries = GSD_INITIAL_NAME_BUFFER_SIZE / GSD_NAME_SIZE;
    gsd_util_zero_memory(header.reserved, sizeof(header.reserved));

    // write the header out
    ssize_t bytes_written = gsd_io_pwrite_retry(fd, &header, sizeof(header), 0);
    if (bytes_written != sizeof(header))
    {
        return GSD_ERROR_IO;
    }

    // allocate and zero default index memory
    struct gsd_index_entry index[GSD_INITIAL_INDEX_SIZE];
    gsd_util_zero_memory(index, sizeof(index));

    // write the empty index out
    bytes_written = gsd_io_pwrite_retry(fd, index, sizeof(index), sizeof(header));
    if (bytes_written != sizeof(index))
    {
        return GSD_ERROR_IO;
    }

    // allocate and zero the namelist memory
    char names[GSD_INITIAL_NAME_BUFFER_SIZE];
    gsd_util_zero_memory(names, sizeof(char) * GSD_INITIAL_NAME_BUFFER_SIZE);

    // write the namelist out
    bytes_written = gsd_io_pwrite_retry(fd, names, sizeof(names), sizeof(header) + sizeof(index));
    if (bytes_written != sizeof(names))
    {
        return GSD_ERROR_IO;
    }

    // sync file
    retval = fsync(fd);
    if (retval != 0)
    {
        return GSD_ERROR_IO;
    }

    return GSD_SUCCESS;
}

/** @internal
    @brief Read in the file index and initialize the handle.

    @param handle Handle to read the header

    @pre handle->fd is an open file.
    @pre handle->open_flags is set.
*/
static int gsd_initialize_handle(struct gsd_handle* handle)
{
    // check if the file was created
    if (handle->fd == -1)
    {
        return GSD_ERROR_IO;
    }

    // read the header
    ssize_t bytes_read
        = gsd_io_pread_retry(handle->fd, &handle->header, sizeof(struct gsd_header), 0);
    if (bytes_read == -1)
    {
        return GSD_ERROR_IO;
    }
    if (bytes_read != sizeof(struct gsd_header))
    {
        return GSD_ERROR_NOT_A_GSD_FILE;
    }

    // validate the header
    if (handle->header.magic != GSD_MAGIC_ID)
    {
        return GSD_ERROR_NOT_A_GSD_FILE;
    }

    if (handle->header.gsd_version < gsd_make_version(1, 0)
        && handle->header.gsd_version != gsd_make_version(0, 3))
    {
        return GSD_ERROR_INVALID_GSD_FILE_VERSION;
    }

    if (handle->header.gsd_version >= gsd_make_version(3, 0))
    {
        return GSD_ERROR_INVALID_GSD_FILE_VERSION;
    }

    // determine the file size
    handle->file_size = lseek(handle->fd, 0, SEEK_END);

    // validate that the namelist block exists inside the file
    if (handle->header.namelist_location
            + (GSD_NAME_SIZE * handle->header.namelist_allocated_entries)
        > (uint64_t)handle->file_size)
    {
        return GSD_ERROR_FILE_CORRUPT;
    }

    // allocate the hash map
    int retval = gsd_name_id_map_allocate(&handle->name_map, GSD_NAME_MAP_SIZE);
    if (retval != GSD_SUCCESS)
    {
        return retval;
    }

    // read the namelist block
    size_t namelist_n_bytes = GSD_NAME_SIZE * handle->header.namelist_allocated_entries;
    retval = gsd_byte_buffer_allocate(&handle->file_names.data, namelist_n_bytes);
    if (retval != GSD_SUCCESS)
    {
        return retval;
    }
    bytes_read = gsd_io_pread_retry(handle->fd,
                                    handle->file_names.data.data,
                                    namelist_n_bytes,
                                    handle->header.namelist_location);

    if (bytes_read == -1 || bytes_read != namelist_n_bytes)
    {
        return GSD_ERROR_IO;
    }

    // The name buffer must end in a NULL terminator or else the file is corrupt
    if (handle->file_names.data.data[handle->file_names.data.reserved - 1] != 0)
    {
        return GSD_ERROR_FILE_CORRUPT;
    }

    // Add the names to the hash map. Also determine the number of used bytes in the namelist.
    size_t name_start = 0;
    handle->file_names.n_names = 0;
    while (name_start < handle->file_names.data.reserved)
    {
        char* name = handle->file_names.data.data + name_start;

        // an empty name notes the end of the list
        if (name[0] == 0)
        {
            break;
        }

        retval
            = gsd_name_id_map_insert(&handle->name_map, name, (uint16_t)handle->file_names.n_names);
        if (retval != GSD_SUCCESS)
        {
            return retval;
        }
        handle->file_names.n_names++;

        if (handle->header.gsd_version < gsd_make_version(2, 0))
        {
            // gsd v1 stores names in fixed 64 byte segments
            name_start += GSD_NAME_SIZE;
        }
        else
        {
            size_t len = strnlen(name, handle->file_names.data.reserved - name_start);
            name_start += len + 1;
        }
    }

    handle->file_names.data.size = name_start;

    // read in the file index
    retval = gsd_index_buffer_map(&handle->file_index, handle);
    if (retval != GSD_SUCCESS)
    {
        return retval;
    }

    // determine the current frame counter
    if (handle->file_index.size == 0)
    {
        handle->cur_frame = 0;
    }
    else
    {
        handle->cur_frame = handle->file_index.data[handle->file_index.size - 1].frame + 1;
    }

    // if this is a write mode, allocate the initial frame index and the name buffer
    if (handle->open_flags != GSD_OPEN_READONLY)
    {
        retval = gsd_index_buffer_allocate(&handle->frame_index, GSD_INITIAL_FRAME_INDEX_SIZE);
        if (retval != GSD_SUCCESS)
        {
            return retval;
        }

        retval = gsd_index_buffer_allocate(&handle->buffer_index, GSD_INITIAL_FRAME_INDEX_SIZE);
        if (retval != GSD_SUCCESS)
        {
            return retval;
        }

        retval = gsd_byte_buffer_allocate(&handle->write_buffer, GSD_WRITE_BUFFER_SIZE);
        if (retval != GSD_SUCCESS)
        {
            return retval;
        }

        handle->frame_names.n_names = 0;
        retval = gsd_byte_buffer_allocate(&handle->frame_names.data, GSD_NAME_SIZE);
        if (retval != GSD_SUCCESS)
        {
            return retval;
        }
    }

    return GSD_SUCCESS;
}

uint32_t gsd_make_version(unsigned int major, unsigned int minor)
{
    return major << (sizeof(uint32_t) * 4) | minor;
}

int gsd_create(const char* fname,
               const char* application,
               const char* schema,
               uint32_t schema_version)
{
    int extra_flags = 0;
#ifdef _WIN32
    extra_flags = _O_BINARY;
#endif

    // create the file
    int fd = open(fname,
                  O_RDWR | O_CREAT | O_TRUNC | extra_flags,
                  S_IRUSR | S_IWUSR | S_IRGRP | S_IWGRP);
    int retval = gsd_initialize_file(fd, application, schema, schema_version);
    close(fd);
    return retval;
}

int gsd_create_and_open(struct gsd_handle* handle,
                        const char* fname,
                        const char* application,
                        const char* schema,
                        uint32_t schema_version,
                        const enum gsd_open_flag flags,
                        int exclusive_create)
{
    // zero the handle
    gsd_util_zero_memory(handle, sizeof(struct gsd_handle));

    int extra_flags = 0;
#ifdef _WIN32
    extra_flags = _O_BINARY;
#endif

    // set the open flags in the handle
    if (flags == GSD_OPEN_READWRITE)
    {
        handle->open_flags = GSD_OPEN_READWRITE;
    }
    else if (flags == GSD_OPEN_READONLY)
    {
        return GSD_ERROR_FILE_MUST_BE_WRITABLE;
    }
    else if (flags == GSD_OPEN_APPEND)
    {
        handle->open_flags = GSD_OPEN_APPEND;
    }

    // set the exclusive create bit
    if (exclusive_create)
    {
        extra_flags |= O_EXCL;
    }

    // create the file
    handle->fd = open(fname,
                      O_RDWR | O_CREAT | O_TRUNC | extra_flags,
                      S_IRUSR | S_IWUSR | S_IRGRP | S_IWGRP);
    int retval = gsd_initialize_file(handle->fd, application, schema, schema_version);
    if (retval != 0)
    {
        close(handle->fd);
        return retval;
    }

    retval = gsd_initialize_handle(handle);
    if (retval != 0)
    {
        close(handle->fd);
    }
    return retval;
}

int gsd_open(struct gsd_handle* handle, const char* fname, const enum gsd_open_flag flags)
{
    // zero the handle
    gsd_util_zero_memory(handle, sizeof(struct gsd_handle));

    int extra_flags = 0;
#ifdef _WIN32
    extra_flags = _O_BINARY;
#endif

    // open the file
    if (flags == GSD_OPEN_READWRITE)
    {
        handle->fd = open(fname, O_RDWR | extra_flags);
        handle->open_flags = GSD_OPEN_READWRITE;
    }
    else if (flags == GSD_OPEN_READONLY)
    {
        handle->fd = open(fname, O_RDONLY | extra_flags);
        handle->open_flags = GSD_OPEN_READONLY;
    }
    else if (flags == GSD_OPEN_APPEND)
    {
        handle->fd = open(fname, O_RDWR | extra_flags);
        handle->open_flags = GSD_OPEN_APPEND;
    }

    int retval = gsd_initialize_handle(handle);
    if (retval != 0)
    {
        close(handle->fd);
    }
    return retval;
}

int gsd_truncate(struct gsd_handle* handle)
{
    if (handle == NULL)
    {
        return GSD_ERROR_INVALID_ARGUMENT;
    }
    if (handle->open_flags == GSD_OPEN_READONLY)
    {
        return GSD_ERROR_FILE_MUST_BE_WRITABLE;
    }

    int retval = 0;

    // deallocate indices
    if (handle->frame_names.data.reserved > 0)
    {
        retval = gsd_byte_buffer_free(&handle->frame_names.data);
        if (retval != GSD_SUCCESS)
        {
            return retval;
        }
    }

    if (handle->file_names.data.reserved > 0)
    {
        retval = gsd_byte_buffer_free(&handle->file_names.data);
        if (retval != GSD_SUCCESS)
        {
            return retval;
        }
    }

    retval = gsd_name_id_map_free(&handle->name_map);
    if (retval != GSD_SUCCESS)
    {
        return retval;
    }

    retval = gsd_index_buffer_free(&handle->file_index);
    if (retval != GSD_SUCCESS)
    {
        return retval;
    }

    if (handle->frame_index.reserved > 0)
    {
        retval = gsd_index_buffer_free(&handle->frame_index);
        if (retval != GSD_SUCCESS)
        {
            return retval;
        }
    }

    if (handle->buffer_index.reserved > 0)
    {
        retval = gsd_index_buffer_free(&handle->buffer_index);
        if (retval != GSD_SUCCESS)
        {
            return retval;
        }
    }

    if (handle->write_buffer.reserved > 0)
    {
        retval = gsd_byte_buffer_free(&handle->write_buffer);
        if (retval != GSD_SUCCESS)
        {
            return retval;
        }
    }

    // keep a copy of the old header
    struct gsd_header old_header = handle->header;
    retval = gsd_initialize_file(handle->fd,
                                 old_header.application,
                                 old_header.schema,
                                 old_header.schema_version);

    if (retval != GSD_SUCCESS)
    {
        return retval;
    }

    return gsd_initialize_handle(handle);
}

int gsd_close(struct gsd_handle* handle)
{
    if (handle == NULL)
    {
        return GSD_ERROR_INVALID_ARGUMENT;
    }

    // save the fd so we can use it after freeing the handle
    int fd = handle->fd;

    int retval = gsd_index_buffer_free(&handle->file_index);
    if (retval != GSD_SUCCESS)
    {
        return retval;
    }

    if (handle->frame_index.reserved > 0)
    {
        retval = gsd_index_buffer_free(&handle->frame_index);
        if (retval != GSD_SUCCESS)
        {
            return retval;
        }
    }

    if (handle->buffer_index.reserved > 0)
    {
        retval = gsd_index_buffer_free(&handle->buffer_index);
        if (retval != GSD_SUCCESS)
        {
            return retval;
        }
    }

    if (handle->write_buffer.reserved > 0)
    {
        retval = gsd_byte_buffer_free(&handle->write_buffer);
        if (retval != GSD_SUCCESS)
        {
            return retval;
        }
    }

    retval = gsd_name_id_map_free(&handle->name_map);
    if (retval != GSD_SUCCESS)
    {
        return retval;
    }

    if (handle->frame_names.data.reserved > 0)
    {
        handle->frame_names.n_names = 0;
        retval = gsd_byte_buffer_free(&handle->frame_names.data);
        if (retval != GSD_SUCCESS)
        {
            return retval;
        }
    }

    if (handle->file_names.data.reserved > 0)
    {
        handle->file_names.n_names = 0;
        retval = gsd_byte_buffer_free(&handle->file_names.data);
        if (retval != GSD_SUCCESS)
        {
            return retval;
        }
    }

    // close the file
    retval = close(fd);
    if (retval != 0)
    {
        return GSD_ERROR_IO;
    }

    return GSD_SUCCESS;
}

int gsd_end_frame(struct gsd_handle* handle)
{
    if (handle == NULL)
    {
        return GSD_ERROR_INVALID_ARGUMENT;
    }
    if (handle->open_flags == GSD_OPEN_READONLY)
    {
        return GSD_ERROR_FILE_MUST_BE_WRITABLE;
    }

    // increment the frame counter
    handle->cur_frame++;

    // flush the namelist buffer
    int retval = gsd_flush_name_buffer(handle);
    if (retval != GSD_SUCCESS)
    {
        return retval;
    }

    // flush the write buffer
    retval = gsd_flush_write_buffer(handle);
    if (retval != GSD_SUCCESS)
    {
        return retval;
    }

    // write the frame index to the file
    if (handle->frame_index.size > 0)
    {
        // ensure there is enough space in the index
        if ((handle->file_index.size + handle->frame_index.size) > handle->file_index.reserved)
        {
            gsd_expand_file_index(handle, handle->file_index.size + handle->frame_index.size);
        }

        // sort the index before writing
        retval = gsd_index_buffer_sort(&handle->frame_index);
        if (retval != 0)
        {
            return retval;
        }

        // write the frame index entries to the file
        int64_t write_pos = handle->header.index_location
                            + sizeof(struct gsd_index_entry) * handle->file_index.size;

        size_t bytes_to_write = sizeof(struct gsd_index_entry) * handle->frame_index.size;
        ssize_t bytes_written
            = gsd_io_pwrite_retry(handle->fd, handle->frame_index.data, bytes_to_write, write_pos);

        if (bytes_written == -1 || bytes_written != bytes_to_write)
        {
            return GSD_ERROR_IO;
        }

#if !GSD_USE_MMAP
        // add the entries to the file index
        memcpy(handle->file_index.data + handle->file_index.size,
               handle->frame_index.data,
               sizeof(struct gsd_index_entry) * handle->frame_index.size);
#endif

        // update size of file index
        handle->file_index.size += handle->frame_index.size;

        // clear the frame index
        handle->frame_index.size = 0;
    }

    return GSD_SUCCESS;
}

int gsd_write_chunk(struct gsd_handle* handle,
                    const char* name,
                    enum gsd_type type,
                    uint64_t N,
                    uint32_t M,
                    uint8_t flags,
                    const void* data)
{
    // validate input
    if (data == NULL)
    {
        return GSD_ERROR_INVALID_ARGUMENT;
    }
    if (N == 0 || M == 0 || gsd_sizeof_type(type) == 0)
    {
        return GSD_ERROR_INVALID_ARGUMENT;
    }
    if (handle->open_flags == GSD_OPEN_READONLY)
    {
        return GSD_ERROR_FILE_MUST_BE_WRITABLE;
    }
    if (flags != 0)
    {
        return GSD_ERROR_INVALID_ARGUMENT;
    }

    uint16_t id = gsd_name_id_map_find(&handle->name_map, name);
    if (id == UINT16_MAX)
    {
        // not found, append to the index
        int retval = gsd_append_name(&id, handle, name);
        if (retval != GSD_SUCCESS)
        {
            return retval;
        }

        if (id == UINT16_MAX)
        {
            // this should never happen
            return GSD_ERROR_NAMELIST_FULL;
        }
    }

    struct gsd_index_entry entry;
    // populate fields in the entry's data
    gsd_util_zero_memory(&entry, sizeof(struct gsd_index_entry));
    entry.frame = handle->cur_frame;
    entry.id = id;
    entry.type = (uint8_t)type;
    entry.N = N;
    entry.M = M;
    size_t size = N * M * gsd_sizeof_type(type);

    // decide whether to write this chunk to the buffer or straight to disk
    if (size < handle->write_buffer.reserved / 2)
    {
        // flush the buffer if this entry won't fit
        if (size > (handle->write_buffer.reserved - handle->write_buffer.size))
        {
            gsd_flush_write_buffer(handle);
        }

        entry.location = handle->write_buffer.size;

        // add an entry to the buffer index
        struct gsd_index_entry* index_entry;

        int retval = gsd_index_buffer_add(&handle->buffer_index, &index_entry);
        if (retval != GSD_SUCCESS)
        {
            return retval;
        }
        *index_entry = entry;

        // add the data to the write buffer
        gsd_byte_buffer_append(&handle->write_buffer, data, size);
    }
    else
    {
        // add an entry to the frame index
        struct gsd_index_entry* index_entry;

        int retval = gsd_index_buffer_add(&handle->frame_index, &index_entry);
        if (retval != GSD_SUCCESS)
        {
            return retval;
        }
        *index_entry = entry;

        // find the location at the end of the file for the chunk
        index_entry->location = handle->file_size;

        // write the data
        ssize_t bytes_written = gsd_io_pwrite_retry(handle->fd, data, size, index_entry->location);
        if (bytes_written == -1 || bytes_written != size)
        {
            return GSD_ERROR_IO;
        }

        // update the file_size in the handle
        handle->file_size += bytes_written;
    }

    return GSD_SUCCESS;
}

uint64_t gsd_get_nframes(struct gsd_handle* handle)
{
    if (handle == NULL)
    {
        return 0;
    }
    return handle->cur_frame;
}

const struct gsd_index_entry*
gsd_find_chunk(struct gsd_handle* handle, uint64_t frame, const char* name)
{
    if (handle == NULL)
    {
        return NULL;
    }
    if (name == NULL)
    {
        return NULL;
    }
    if (frame >= gsd_get_nframes(handle))
    {
        return NULL;
    }
    if (handle->open_flags == GSD_OPEN_APPEND)
    {
        return NULL;
    }

    // find the id for the given name
    uint16_t match_id = gsd_name_id_map_find(&handle->name_map, name);
    if (match_id == UINT16_MAX)
    {
        return NULL;
    }

    if (handle->header.gsd_version >= gsd_make_version(2, 0))
    {
        // gsd 2.0 files sort the entire index
        // binary search for the index entry
        ssize_t L = 0;
        ssize_t R = handle->file_index.size - 1;
        struct gsd_index_entry T;
        T.frame = frame;
        T.id = match_id;

        while (L <= R)
        {
            size_t m = (L + R) / 2;
            int cmp = gsd_cmp_index_entry(handle->file_index.data + m, &T);
            if (cmp == -1)
            {
                L = m + 1;
            }
            else if (cmp == 1)
            {
                R = m - 1;
            }
            else
            {
                return &(handle->file_index.data[m]);
            }
        }
    }
    else
    {
        // gsd 1.0 file: use binary search to find the frame and linear search to find the entry
        size_t L = 0;
        size_t R = handle->file_index.size;

        // progressively narrow the search window by halves
        do
        {
            size_t m = (L + R) / 2;

            if (frame < handle->file_index.data[m].frame)
            {
                R = m;
            }
            else
            {
                L = m;
            }
        } while ((R - L) > 1);

        // this finds L = the rightmost index with the desired frame
        int64_t cur_index;

        // search all index entries with the matching frame
        for (cur_index = L; (cur_index >= 0) && (handle->file_index.data[cur_index].frame == frame);
             cur_index--)
        {
            // if the frame matches, check the id
            if (match_id == handle->file_index.data[cur_index].id)
            {
                return &(handle->file_index.data[cur_index]);
            }
        }
    }

    // if we got here, we didn't find the specified chunk
    return NULL;
}

=======
const struct gsd_index_entry*
gsd_find_chunk(struct gsd_handle* handle, uint64_t frame, const char* name)
{
    if (handle == NULL)
    {
        return NULL;
    }
    if (name == NULL)
    {
        return NULL;
    }
    if (frame >= gsd_get_nframes(handle))
    {
        return NULL;
    }
    if (handle->open_flags == GSD_OPEN_APPEND)
    {
        return NULL;
    }

    // find the id for the given name
    uint16_t match_id = gsd_name_id_map_find(&handle->name_map, name);
    if (match_id == UINT16_MAX)
    {
        return NULL;
    }

    if (handle->header.gsd_version >= gsd_make_version(2, 0))
    {
        // gsd 2.0 files sort the entire index
        // binary search for the index entry
        ssize_t L = 0;
        ssize_t R = handle->file_index.size - 1;
        struct gsd_index_entry T;
        T.frame = frame;
        T.id = match_id;

        while (L <= R)
        {
            size_t m = (L + R) / 2;
            int cmp = gsd_cmp_index_entry(handle->file_index.data + m, &T);
            if (cmp == -1)
            {
                L = m + 1;
            }
            else if (cmp == 1)
            {
                R = m - 1;
            }
            else
            {
                return &(handle->file_index.data[m]);
            }
        }
    }
    else
    {
        // gsd 1.0 file: use binary search to find the frame and linear search to find the entry
        size_t L = 0;
        size_t R = handle->file_index.size;

        // progressively narrow the search window by halves
        do
        {
            size_t m = (L + R) / 2;

            if (frame < handle->file_index.data[m].frame)
            {
                R = m;
            }
            else
            {
                L = m;
            }
        } while ((R - L) > 1);

        // this finds L = the rightmost index with the desired frame
        int64_t cur_index;

        // search all index entries with the matching frame
        for (cur_index = L; (cur_index >= 0) && (handle->file_index.data[cur_index].frame == frame);
             cur_index--)
        {
            // if the frame matches, check the id
            if (match_id == handle->file_index.data[cur_index].id)
            {
                return &(handle->file_index.data[cur_index]);
            }
        }
    }

    // if we got here, we didn't find the specified chunk
    return NULL;
}

>>>>>>> 524380cc
int gsd_read_chunk(struct gsd_handle* handle, void* data, const struct gsd_index_entry* chunk)
{
    if (handle == NULL)
    {
        return GSD_ERROR_INVALID_ARGUMENT;
    }
    if (data == NULL)
    {
        return GSD_ERROR_INVALID_ARGUMENT;
    }
    if (chunk == NULL)
    {
        return GSD_ERROR_INVALID_ARGUMENT;
    }
    if (handle->open_flags == GSD_OPEN_APPEND)
    {
        return GSD_ERROR_FILE_MUST_BE_READABLE;
    }

    size_t size = chunk->N * chunk->M * gsd_sizeof_type((enum gsd_type)chunk->type);
    if (size == 0)
    {
        return GSD_ERROR_FILE_CORRUPT;
    }
    if (chunk->location == 0)
    {
        return GSD_ERROR_FILE_CORRUPT;
    }

    // validate that we don't read past the end of the file
    if ((chunk->location + size) > (uint64_t)handle->file_size)
    {
        return GSD_ERROR_FILE_CORRUPT;
    }

    ssize_t bytes_read = gsd_io_pread_retry(handle->fd, data, size, chunk->location);
    if (bytes_read == -1 || bytes_read != size)
    {
        return GSD_ERROR_IO;
    }

    return GSD_SUCCESS;
}

size_t gsd_sizeof_type(enum gsd_type type)
{
    size_t val = 0;
    if (type == GSD_TYPE_UINT8)
    {
        val = sizeof(uint8_t);
    }
    else if (type == GSD_TYPE_UINT16)
    {
        val = sizeof(uint16_t);
    }
    else if (type == GSD_TYPE_UINT32)
    {
        val = sizeof(uint32_t);
    }
    else if (type == GSD_TYPE_UINT64)
    {
        val = sizeof(uint64_t);
    }
    else if (type == GSD_TYPE_INT8)
    {
        val = sizeof(int8_t);
    }
    else if (type == GSD_TYPE_INT16)
    {
        val = sizeof(int16_t);
    }
    else if (type == GSD_TYPE_INT32)
    {
        val = sizeof(int32_t);
    }
    else if (type == GSD_TYPE_INT64)
    {
        val = sizeof(int64_t);
    }
    else if (type == GSD_TYPE_FLOAT)
    {
        val = sizeof(float);
    }
    else if (type == GSD_TYPE_DOUBLE)
    {
        val = sizeof(double);
    }
    else
    {
        return 0;
    }
    return val;
}

const char*
gsd_find_matching_chunk_name(struct gsd_handle* handle, const char* match, const char* prev)
{
    if (handle == NULL)
    {
        return NULL;
    }
    if (match == NULL)
    {
        return NULL;
    }
    if (handle->file_names.n_names == 0)
    {
        return NULL;
    }

    // return nothing found if the name buffer is corrupt
    if (handle->file_names.data.data[handle->file_names.data.reserved - 1] != 0)
    {
        return NULL;
    }

    // determine search start index
    const char* search_str;
    if (prev == NULL)
    {
        search_str = handle->file_names.data.data;
    }
    else
    {
        // return not found if prev is not in range
        if (prev < handle->file_names.data.data)
        {
            return NULL;
        }
        if (prev >= (handle->file_names.data.data + handle->file_names.data.reserved))
        {
            return NULL;
        }

        if (handle->header.gsd_version < gsd_make_version(2, 0))
        {
            search_str = prev + GSD_NAME_SIZE;
        }
        else
        {
            search_str = prev + strlen(prev) + 1;
        }
    }

    size_t match_len = strlen(match);

    while (search_str < (handle->file_names.data.data + handle->file_names.data.reserved))
    {
        if (search_str[0] != 0 && 0 == strncmp(match, search_str, match_len))
        {
            return search_str;
        }

        if (handle->header.gsd_version < gsd_make_version(2, 0))
        {
            search_str += GSD_NAME_SIZE;
        }
        else
        {
            search_str += strlen(search_str) + 1;
        }
    }

    // searched past the end of the list, return NULL
    return NULL;
}

int gsd_upgrade(struct gsd_handle* handle)
{
    if (handle == NULL)
    {
        return GSD_ERROR_INVALID_ARGUMENT;
    }
    if (handle->open_flags == GSD_OPEN_READONLY)
    {
        return GSD_ERROR_INVALID_ARGUMENT;
    }
    if (handle->frame_index.size > 0 || handle->frame_names.n_names > 0)
    {
        return GSD_ERROR_INVALID_ARGUMENT;
    }

    if (handle->header.gsd_version < gsd_make_version(2, 0))
    {
        if (handle->file_index.size > 0)
        {
            // make a copy of the file index
            struct gsd_index_buffer buf;
            gsd_util_zero_memory(&buf, sizeof(struct gsd_index_buffer));
            int retval = gsd_index_buffer_allocate(&buf, handle->file_index.size);
            if (retval != GSD_SUCCESS)
            {
                return retval;
            }
            memcpy(buf.data,
                   handle->file_index.data,
                   sizeof(struct gsd_index_entry) * handle->file_index.size);
            buf.size = handle->file_index.size;

            // sort the copy and write it back out to the file
            retval = gsd_index_buffer_sort(&buf);
            if (retval != GSD_SUCCESS)
            {
                gsd_index_buffer_free(&buf);
                return retval;
            }

            ssize_t bytes_written = gsd_io_pwrite_retry(handle->fd,
                                                        buf.data,
                                                        sizeof(struct gsd_index_entry) * buf.size,
                                                        handle->header.index_location);

            if (bytes_written == -1 || bytes_written != sizeof(struct gsd_index_entry) * buf.size)
            {
                gsd_index_buffer_free(&buf);
                return GSD_ERROR_IO;
            }

            retval = gsd_index_buffer_free(&buf);
            if (retval != GSD_SUCCESS)
            {
                return retval;
            }

            // sync the updated index
            retval = fsync(handle->fd);
            if (retval != 0)
            {
                return GSD_ERROR_IO;
            }
        }

        if (handle->file_names.n_names > 0)
        {
            // compact the name list without changing its size or position on the disk
            struct gsd_byte_buffer new_name_buf;
            gsd_util_zero_memory(&new_name_buf, sizeof(struct gsd_byte_buffer));
            int retval = gsd_byte_buffer_allocate(&new_name_buf, handle->file_names.data.reserved);
            if (retval != GSD_SUCCESS)
            {
                return retval;
            }

            const char* name = gsd_find_matching_chunk_name(handle, "", NULL);
            while (name != NULL)
            {
                retval = gsd_byte_buffer_append(&new_name_buf, name, strlen(name) + 1);
                if (retval != GSD_SUCCESS)
                {
                    gsd_byte_buffer_free(&new_name_buf);
                    return retval;
                }
                name = gsd_find_matching_chunk_name(handle, "", name);
            }

            if (new_name_buf.reserved != handle->file_names.data.reserved)
            {
                gsd_byte_buffer_free(&new_name_buf);
                return GSD_ERROR_FILE_CORRUPT;
            }

            // write the new names out to disk
            ssize_t bytes_written = gsd_io_pwrite_retry(handle->fd,
                                                        new_name_buf.data,
                                                        new_name_buf.reserved,
                                                        handle->header.namelist_location);

            if (bytes_written == -1 || bytes_written != new_name_buf.reserved)
            {
                gsd_byte_buffer_free(&new_name_buf);
                return GSD_ERROR_IO;
            }

            // swap in the re-organized name buffer
            retval = gsd_byte_buffer_free(&handle->file_names.data);
            if (retval != GSD_SUCCESS)
            {
                gsd_byte_buffer_free(&new_name_buf);
                return retval;
            }
            handle->file_names.data = new_name_buf;

            // sync the updated name list
            retval = fsync(handle->fd);
            if (retval != 0)
            {
                gsd_byte_buffer_free(&new_name_buf);
                return GSD_ERROR_IO;
            }
        }

        // label the file as a v2.0 file
<<<<<<< HEAD
        handle->header.gsd_version = gsd_make_version(2, 0);
=======
        handle->header.gsd_version = gsd_make_version(GSD_CURRENT_FILE_VERSION, 0);
>>>>>>> 524380cc

        // write the new header out
        ssize_t bytes_written
            = gsd_io_pwrite_retry(handle->fd, &(handle->header), sizeof(struct gsd_header), 0);
        if (bytes_written != sizeof(struct gsd_header))
        {
            return GSD_ERROR_IO;
        }

        // sync the updated header
        int retval = fsync(handle->fd);
        if (retval != 0)
        {
            return GSD_ERROR_IO;
        }

        // remap the file index
        retval = gsd_index_buffer_free(&handle->file_index);
        if (retval != 0)
        {
            return retval;
        }

        retval = gsd_index_buffer_map(&handle->file_index, handle);
        if (retval != 0)
        {
            return retval;
        }
    }

    return GSD_SUCCESS;
}

// undefine windows wrapper macros
#ifdef _WIN32
#undef lseek
#undef write
#undef read
#undef open
#undef ftruncate
#pragma warning(pop)

#endif<|MERGE_RESOLUTION|>--- conflicted
+++ resolved
@@ -1,8 +1,4 @@
-<<<<<<< HEAD
-// Copyright (c) 2016-2019 The Regents of the University of Michigan
-=======
 // Copyright (c) 2016-2020 The Regents of the University of Michigan
->>>>>>> 524380cc
 // This file is part of the General Simulation Data (GSD) project, released under the BSD 2-Clause
 // License.
 
@@ -79,15 +75,12 @@
     GSD_NAME_MAP_SIZE = 57557
 };
 
-<<<<<<< HEAD
-=======
 /// Current GSD file specification
 enum
 {
     GSD_CURRENT_FILE_VERSION = 2
 };
 
->>>>>>> 524380cc
 // define windows wrapper functions
 #ifdef _WIN32
 #define lseek _lseeki64
@@ -101,11 +94,7 @@
 int S_IRGRP = _S_IREAD;
 int S_IWGRP = _S_IWRITE;
 
-<<<<<<< HEAD
-ssize_t pread(int fd, void* buf, size_t count, int64_t offset)
-=======
 inline ssize_t pread(int fd, void* buf, size_t count, int64_t offset)
->>>>>>> 524380cc
 {
     // Note: _read only accepts unsigned int values
     if (count > UINT_MAX)
@@ -118,11 +107,7 @@
     return result;
 }
 
-<<<<<<< HEAD
-ssize_t pwrite(int fd, const void* buf, size_t count, int64_t offset)
-=======
 inline ssize_t pwrite(int fd, const void* buf, size_t count, int64_t offset)
->>>>>>> 524380cc
 {
     // Note: _write only accepts unsigned int values
     if (count > UINT_MAX)
@@ -142,11 +127,7 @@
     @param d pointer to memory region
     @param size_to_zero size of the area to zero in bytes
 */
-<<<<<<< HEAD
-static void gsd_util_zero_memory(void* d, size_t size_to_zero)
-=======
 inline static void gsd_util_zero_memory(void* d, size_t size_to_zero)
->>>>>>> 524380cc
 {
     memset(d, 0, size_to_zero);
 }
@@ -164,11 +145,7 @@
 
     @returns The total number of bytes written or a negative value on error.
 */
-<<<<<<< HEAD
-static ssize_t gsd_io_pwrite_retry(int fd, const void* buf, size_t count, int64_t offset)
-=======
 inline static ssize_t gsd_io_pwrite_retry(int fd, const void* buf, size_t count, int64_t offset)
->>>>>>> 524380cc
 {
     size_t total_bytes_written = 0;
     const char* ptr = (char*)buf;
@@ -210,11 +187,7 @@
 
     @returns The total number of bytes read or a negative value on error.
 */
-<<<<<<< HEAD
-static ssize_t gsd_io_pread_retry(int fd, void* buf, size_t count, int64_t offset)
-=======
 inline static ssize_t gsd_io_pread_retry(int fd, void* buf, size_t count, int64_t offset)
->>>>>>> 524380cc
 {
     size_t total_bytes_read = 0;
     char* ptr = (char*)buf;
@@ -256,11 +229,7 @@
 
     @returns GSD_SUCCESS on success, GSD_* error codes on error.
 */
-<<<<<<< HEAD
-static int gsd_name_id_map_allocate(struct gsd_name_id_map* map, size_t size)
-=======
 inline static int gsd_name_id_map_allocate(struct gsd_name_id_map* map, size_t size)
->>>>>>> 524380cc
 {
     if (map == NULL || map->v || size == 0 || map->size != 0)
     {
@@ -285,11 +254,7 @@
 
     @returns GSD_SUCCESS on success, GSD_* error codes on error.
 */
-<<<<<<< HEAD
-static int gsd_name_id_map_free(struct gsd_name_id_map* map)
-=======
 inline static int gsd_name_id_map_free(struct gsd_name_id_map* map)
->>>>>>> 524380cc
 {
     if (map == NULL || map->v == NULL || map->size == 0)
     {
@@ -495,11 +460,7 @@
 
     @returns GSD_SUCCESS on success, GSD_* error codes on error.
 */
-<<<<<<< HEAD
-static int gsd_byte_buffer_allocate(struct gsd_byte_buffer* buf, size_t reserve)
-=======
 inline static int gsd_byte_buffer_allocate(struct gsd_byte_buffer* buf, size_t reserve)
->>>>>>> 524380cc
 {
     if (buf == NULL || buf->data || reserve == 0 || buf->reserved != 0 || buf->size != 0)
     {
@@ -527,23 +488,13 @@
 
     @returns GSD_SUCCESS on success, GSD_* error codes on error.
 */
-<<<<<<< HEAD
-static int gsd_byte_buffer_append(struct gsd_byte_buffer* buf, const char* data, size_t size)
-=======
 inline static int gsd_byte_buffer_append(struct gsd_byte_buffer* buf, const char* data, size_t size)
->>>>>>> 524380cc
 {
     if (buf == NULL || buf->data == NULL || size == 0 || buf->reserved == 0)
     {
         return GSD_ERROR_INVALID_ARGUMENT;
     }
 
-<<<<<<< HEAD
-    while (buf->size + size > buf->reserved)
-    {
-        // reallocate by doubling
-        size_t new_reserved = buf->reserved * 2;
-=======
     if (buf->size + size > buf->reserved)
     {
         // reallocate by doubling
@@ -553,7 +504,6 @@
             new_reserved = new_reserved * 2;
         }
 
->>>>>>> 524380cc
         char* old_data = buf->data;
         buf->data = realloc(buf->data, sizeof(char) * new_reserved);
         if (buf->data == NULL)
@@ -563,15 +513,9 @@
             return GSD_ERROR_MEMORY_ALLOCATION_FAILED;
         }
 
-<<<<<<< HEAD
-        // zero the new memory
-        gsd_util_zero_memory(buf->data + buf->reserved,
-                             sizeof(char) * (new_reserved - buf->reserved));
-=======
         // zero the new memory, but only the portion after the end of the new section to be appended
         gsd_util_zero_memory(buf->data + (buf->size + size),
                              sizeof(char) * (new_reserved - (buf->size + size)));
->>>>>>> 524380cc
         buf->reserved = new_reserved;
     }
 
@@ -588,11 +532,7 @@
 
     @returns GSD_SUCCESS on success, GSD_* error codes on error.
 */
-<<<<<<< HEAD
-static int gsd_byte_buffer_free(struct gsd_byte_buffer* buf)
-=======
 inline static int gsd_byte_buffer_free(struct gsd_byte_buffer* buf)
->>>>>>> 524380cc
 {
     if (buf == NULL || buf->data == NULL)
     {
@@ -615,11 +555,7 @@
 
     @returns GSD_SUCCESS on success, GSD_* error codes on error.
 */
-<<<<<<< HEAD
-static int gsd_index_buffer_allocate(struct gsd_index_buffer* buf, size_t reserve)
-=======
 inline static int gsd_index_buffer_allocate(struct gsd_index_buffer* buf, size_t reserve)
->>>>>>> 524380cc
 {
     if (buf == NULL || buf->mapped_data || buf->data || reserve == 0 || buf->reserved != 0
         || buf->size != 0)
@@ -654,11 +590,7 @@
 
     @returns GSD_SUCCESS on success, GSD_* error codes on error.
 */
-<<<<<<< HEAD
-static int gsd_index_buffer_map(struct gsd_index_buffer* buf, struct gsd_handle* handle)
-=======
 inline static int gsd_index_buffer_map(struct gsd_index_buffer* buf, struct gsd_handle* handle)
->>>>>>> 524380cc
 {
     if (buf == NULL || buf->mapped_data || buf->data || buf->reserved != 0 || buf->size != 0)
     {
@@ -692,7 +624,6 @@
 
     buf->data = (struct gsd_index_entry*)(((char*)buf->mapped_data)
                                           + (handle->header.index_location - offset));
-<<<<<<< HEAD
 
     buf->mapped_len = index_size + (handle->header.index_location - offset);
     buf->reserved = handle->header.index_allocated_entries;
@@ -717,32 +648,6 @@
     }
 #endif
 
-=======
-
-    buf->mapped_len = index_size + (handle->header.index_location - offset);
-    buf->reserved = handle->header.index_allocated_entries;
-#else
-    // mmap not supported, read the data from the disk
-    int retval = gsd_index_buffer_allocate(buf, handle->header.index_allocated_entries);
-    if (retval != GSD_SUCCESS)
-    {
-        return retval;
-    }
-
-    ssize_t bytes_read = gsd_io_pread_retry(handle->fd,
-                                            buf->data,
-                                            sizeof(struct gsd_index_entry)
-                                                * handle->header.index_allocated_entries,
-                                            handle->header.index_location);
-
-    if (bytes_read == -1
-        || bytes_read != sizeof(struct gsd_index_entry) * handle->header.index_allocated_entries)
-    {
-        return GSD_ERROR_IO;
-    }
-#endif
-
->>>>>>> 524380cc
     // determine the number of index entries in the list
     // file is corrupt if first index entry is invalid
     if (buf->data[0].location != 0 && !gsd_is_entry_valid(handle, 0))
@@ -787,83 +692,6 @@
         // this finds R = the first index entry with location = 0
         buf->size = R;
     }
-<<<<<<< HEAD
-
-    return GSD_SUCCESS;
-}
-
-/** @internal
-    @brief Free the memory allocated by the index buffer or unmap the mapped memory.
-
-    @param buf Buffer to free.
-
-    @returns GSD_SUCCESS on success, GSD_* error codes on error.
-*/
-static int gsd_index_buffer_free(struct gsd_index_buffer* buf)
-{
-    if (buf == NULL || buf->data == NULL)
-    {
-        return GSD_ERROR_INVALID_ARGUMENT;
-    }
-
-#if GSD_USE_MMAP
-    if (buf->mapped_data)
-    {
-        int retval = munmap(buf->mapped_data, buf->mapped_len);
-
-        if (retval != 0)
-        {
-            return GSD_ERROR_IO;
-        }
-    }
-    else
-#endif
-    {
-        free(buf->data);
-    }
-
-    gsd_util_zero_memory(buf, sizeof(struct gsd_index_buffer));
-    return GSD_SUCCESS;
-}
-
-/** @internal
-    @brief Add a new index entry and provide a pointer to it.
-
-    @param buf Buffer to add too.
-    @param entry [out] Pointer to set to the new entry.
-
-    Double the size of the reserved space as needed to hold the new entry. Does not accept mapped
-    indices.
-
-    @returns GSD_SUCCESS on success, GSD_* error codes on error.
-*/
-inline static int gsd_index_buffer_add(struct gsd_index_buffer* buf, struct gsd_index_entry** entry)
-{
-    if (buf == NULL || buf->mapped_data || entry == NULL || buf->reserved == 0)
-    {
-        return GSD_ERROR_INVALID_ARGUMENT;
-    }
-
-    if (buf->size == buf->reserved)
-    {
-        // grow the array
-        size_t new_reserved = buf->reserved * 2;
-        buf->data = realloc(buf->data, sizeof(struct gsd_index_entry) * new_reserved);
-        if (buf->data == NULL)
-        {
-            return GSD_ERROR_MEMORY_ALLOCATION_FAILED;
-        }
-
-        // zero the new memory
-        gsd_util_zero_memory(buf->data + buf->reserved,
-                             sizeof(struct gsd_index_entry) * (new_reserved - buf->reserved));
-        buf->reserved = new_reserved;
-    }
-
-    size_t insert_pos = buf->size;
-    buf->size++;
-    *entry = buf->data + insert_pos;
-=======
 
     return GSD_SUCCESS;
 }
@@ -1558,160 +1386,10 @@
     {
         return GSD_ERROR_IO;
     }
->>>>>>> 524380cc
 
     return GSD_SUCCESS;
 }
 
-<<<<<<< HEAD
-inline static int gsd_cmp_index_entry(const void* p1, const void* p2)
-{
-    struct gsd_index_entry* a = (struct gsd_index_entry*)p1;
-    struct gsd_index_entry* b = (struct gsd_index_entry*)p2;
-    int result = 0;
-
-    if (a->frame < b->frame)
-    {
-        result = -1;
-    }
-
-    if (a->frame > b->frame)
-    {
-        result = 1;
-    }
-
-    if (a->frame == b->frame)
-    {
-        if (a->id < b->id)
-        {
-            result = -1;
-        }
-
-        if (a->id > b->id)
-        {
-            result = 1;
-        }
-
-        if (a->id == b->id)
-        {
-            result = 0;
-        }
-    }
-
-    return result;
-}
-
-/** @internal
-    @brief Compute heap parent node.
-    @param i Node index.
-*/
-inline static size_t gsd_heap_parent(size_t i)
-{
-    return (i - 1) / 2;
-}
-
-/** @internal
-    @brief Compute heap left child.
-    @param i Node index.
-*/
-inline static size_t gsd_heap_left_child(size_t i)
-{
-    return 2 * i + 1;
-}
-
-/** @internal
-    @brief Swap the nodes *a* and *b* in the buffer
-    @param buf Buffer.
-    @param a First index to swap.
-    @param b Second index to swap.
-*/
-inline static void gsd_heap_swap(struct gsd_index_buffer* buf, size_t a, size_t b)
-{
-    struct gsd_index_entry tmp = buf->data[a];
-    buf->data[a] = buf->data[b];
-    buf->data[b] = tmp;
-}
-
-/** @internal
-    @brief Shift heap node downward
-    @param buf Buffer.
-    @param start First index of the valid heap in *buf*.
-    @param end Last index of the valid hep in *buf*.
-*/
-inline static void gsd_heap_shift_down(struct gsd_index_buffer* buf, size_t start, size_t end)
-{
-    size_t root = start;
-
-    while (gsd_heap_left_child(root) <= end)
-    {
-        size_t child = gsd_heap_left_child(root);
-        size_t swap = root;
-
-        if (gsd_cmp_index_entry(buf->data + swap, buf->data + child) < 0)
-        {
-            swap = child;
-        }
-        if (child + 1 <= end && gsd_cmp_index_entry(buf->data + swap, buf->data + child + 1) < 0)
-        {
-            swap = child + 1;
-        }
-
-        if (swap == root)
-        {
-            return;
-        }
-
-        gsd_heap_swap(buf, root, swap);
-        root = swap;
-    }
-}
-
-/** @internal
-    @brief Convert unordered index buffer to a heap
-    @param buf Buffer.
-*/
-inline static void gsd_heapify(struct gsd_index_buffer* buf)
-{
-    ssize_t start = gsd_heap_parent(buf->size - 1);
-
-    while (start >= 0)
-    {
-        gsd_heap_shift_down(buf, start, buf->size - 1);
-        start--;
-    }
-}
-
-/** @internal
-    @brief Sort the index buffer.
-
-    @param buf Buffer to sort.
-
-    Sorts an in-memory index buffer. Does not accept mapped indices.
-
-    @returns GSD_SUCCESS on success, GSD_* error codes on error.
-*/
-inline static int gsd_index_buffer_sort(struct gsd_index_buffer* buf)
-{
-    if (buf == NULL || buf->mapped_data || buf->reserved == 0)
-    {
-        return GSD_ERROR_INVALID_ARGUMENT;
-    }
-
-    // arrays of size 0 or 1 are already sorted
-    if (buf->size <= 1)
-    {
-        return GSD_SUCCESS;
-    }
-
-    gsd_heapify(buf);
-
-    size_t end = buf->size - 1;
-    while (end > 0)
-    {
-        gsd_heap_swap(buf, end, 0);
-        end = end - 1;
-        gsd_heap_shift_down(buf, 0, end);
-=======
 /** @internal
     @brief Read in the file index and initialize the handle.
 
@@ -1992,76 +1670,20 @@
     if (retval != 0)
     {
         close(handle->fd);
->>>>>>> 524380cc
     }
     return retval;
 }
 
-<<<<<<< HEAD
-    return GSD_SUCCESS;
-}
-
-/** @internal
-    @brief Utility function to expand the memory space for the index block in the file.
-
-    @param handle Handle to the open gsd file.
-    @param size_required The new index must be able to hold at least this many elements.
-
-    @returns GSD_SUCCESS on success, GSD_* error codes on error.
-*/
-static int gsd_expand_file_index(struct gsd_handle* handle, size_t size_required)
-{
-=======
 int gsd_truncate(struct gsd_handle* handle)
 {
     if (handle == NULL)
     {
         return GSD_ERROR_INVALID_ARGUMENT;
     }
->>>>>>> 524380cc
     if (handle->open_flags == GSD_OPEN_READONLY)
     {
         return GSD_ERROR_FILE_MUST_BE_WRITABLE;
     }
-<<<<<<< HEAD
-
-    // multiply the index size each time it grows
-    // this allows the index to grow rapidly to accommodate new frames
-    const int multiplication_factor = 2;
-
-    // save the old size and update the new size
-    size_t size_old = handle->header.index_allocated_entries;
-    size_t size_new = size_old * multiplication_factor;
-
-    while (size_new <= size_required)
-    {
-        size_new *= multiplication_factor;
-    }
-
-    // Mac systems deadlock when writing from a mapped region into the tail end of that same region
-    // unmap the index first and copy it over by chunks
-    int retval = gsd_index_buffer_free(&handle->file_index);
-    if (retval != 0)
-    {
-        return retval;
-    }
-
-    // allocate the copy buffer
-    char* buf = malloc(GSD_COPY_BUFFER_SIZE);
-
-    // write the current index to the end of the file
-    int64_t new_index_location = lseek(handle->fd, 0, SEEK_END);
-    int64_t old_index_location = handle->header.index_location;
-    size_t total_bytes_written = 0;
-    size_t old_index_bytes = size_old * sizeof(struct gsd_index_entry);
-    while (total_bytes_written < old_index_bytes)
-    {
-        size_t bytes_to_copy = GSD_COPY_BUFFER_SIZE;
-        if (old_index_bytes - total_bytes_written < GSD_COPY_BUFFER_SIZE)
-        {
-            bytes_to_copy = old_index_bytes - total_bytes_written;
-        }
-=======
 
     int retval = 0;
 
@@ -2144,45 +1766,10 @@
     {
         return GSD_ERROR_INVALID_ARGUMENT;
     }
->>>>>>> 524380cc
-
-        ssize_t bytes_read = gsd_io_pread_retry(handle->fd,
-                                                buf,
-                                                bytes_to_copy,
-                                                old_index_location + total_bytes_written);
-
-<<<<<<< HEAD
-        if (bytes_read == -1 || bytes_read != bytes_to_copy)
-        {
-            free(buf);
-            return GSD_ERROR_IO;
-        }
-
-        ssize_t bytes_written = gsd_io_pwrite_retry(handle->fd,
-                                                    buf,
-                                                    bytes_to_copy,
-                                                    new_index_location + total_bytes_written);
-
-        if (bytes_written == -1 || bytes_written != bytes_to_copy)
-        {
-            free(buf);
-            return GSD_ERROR_IO;
-        }
-
-        total_bytes_written += bytes_written;
-    }
-
-    // fill the new index space with 0s
-    gsd_util_zero_memory(buf, GSD_COPY_BUFFER_SIZE);
-
-    size_t new_index_bytes = size_new * sizeof(struct gsd_index_entry);
-    while (total_bytes_written < new_index_bytes)
-    {
-        size_t bytes_to_copy = GSD_COPY_BUFFER_SIZE;
-        if (new_index_bytes - total_bytes_written < GSD_COPY_BUFFER_SIZE)
-        {
-            bytes_to_copy = new_index_bytes - total_bytes_written;
-=======
+
+    // save the fd so we can use it after freeing the handle
+    int fd = handle->fd;
+
     int retval = gsd_index_buffer_free(&handle->file_index);
     if (retval != GSD_SUCCESS)
     {
@@ -2229,21 +1816,9 @@
         if (retval != GSD_SUCCESS)
         {
             return retval;
->>>>>>> 524380cc
-        }
-    }
-
-<<<<<<< HEAD
-        ssize_t bytes_written = gsd_io_pwrite_retry(handle->fd,
-                                                    buf,
-                                                    bytes_to_copy,
-                                                    new_index_location + total_bytes_written);
-
-        if (bytes_written == -1 || bytes_written != bytes_to_copy)
-        {
-            free(buf);
-            return GSD_ERROR_IO;
-=======
+        }
+    }
+
     if (handle->file_names.data.reserved > 0)
     {
         handle->file_names.n_names = 0;
@@ -2251,236 +1826,25 @@
         if (retval != GSD_SUCCESS)
         {
             return retval;
->>>>>>> 524380cc
-        }
-    }
-
-<<<<<<< HEAD
-        total_bytes_written += bytes_written;
-    }
-
-    // sync the expanded index
-    retval = fsync(handle->fd);
-    if (retval != 0)
-    {
-        free(buf);
-        return GSD_ERROR_IO;
-    }
-
-    // free the copy buffer
-    free(buf);
-
-    // update the header
-    handle->header.index_location = new_index_location;
-    handle->file_size = handle->header.index_location + total_bytes_written;
-    handle->header.index_allocated_entries = size_new;
-
-    // write the new header out
-    ssize_t bytes_written
-        = gsd_io_pwrite_retry(handle->fd, &(handle->header), sizeof(struct gsd_header), 0);
-    if (bytes_written != sizeof(struct gsd_header))
-    {
-        return GSD_ERROR_IO;
-    }
-
-    // sync the updated header
-    retval = fsync(handle->fd);
-    if (retval != 0)
-    {
-        return GSD_ERROR_IO;
-    }
-
-    // remap the file index
-    retval = gsd_index_buffer_map(&handle->file_index, handle);
-    if (retval != 0)
-    {
-        return retval;
-=======
+        }
+    }
+
     // close the file
     retval = close(fd);
     if (retval != 0)
     {
         return GSD_ERROR_IO;
->>>>>>> 524380cc
     }
 
     return GSD_SUCCESS;
 }
-<<<<<<< HEAD
-
-/** @internal
-    @brief Flush the write buffer.
-
-    gsd_write_frame() writes small data chunks into the write buffer. It adds index entries for
-    these chunks to gsd_handle::buffer_index with locations offset from the start of the write
-    buffer. gsd_flush_write_buffer() writes the buffer to the end of the file, moves the index
-    entries to gsd_handle::frame_index and updates the location to reference the beginning of the
-    file.
-
-    @param handle Handle to flush the write buffer.
-    @returns GSD_SUCCESS on success or GSD_* error codes on error
-*/
-static int gsd_flush_write_buffer(struct gsd_handle* handle)
-=======
 
 int gsd_end_frame(struct gsd_handle* handle)
->>>>>>> 524380cc
 {
     if (handle == NULL)
     {
         return GSD_ERROR_INVALID_ARGUMENT;
     }
-<<<<<<< HEAD
-
-    if (handle->write_buffer.size == 0)
-    {
-        // nothing to do
-        return GSD_SUCCESS;
-    }
-
-    if (handle->buffer_index.size == 0)
-    {
-        // error: bytes in buffer, but no index for them
-        return GSD_ERROR_INVALID_ARGUMENT;
-    }
-
-    // write the buffer to the end of the file
-    uint64_t offset = handle->file_size;
-    ssize_t bytes_written = gsd_io_pwrite_retry(handle->fd,
-                                                handle->write_buffer.data,
-                                                handle->write_buffer.size,
-                                                offset);
-
-    if (bytes_written == -1 || bytes_written != handle->write_buffer.size)
-    {
-        return GSD_ERROR_IO;
-    }
-
-    handle->file_size += handle->write_buffer.size;
-
-    // reset write_buffer for new data
-    handle->write_buffer.size = 0;
-
-    // move buffer_index entries to file_index
-    size_t i;
-    for (i = 0; i < handle->buffer_index.size; i++)
-    {
-        struct gsd_index_entry* new_index;
-        int retval = gsd_index_buffer_add(&handle->frame_index, &new_index);
-        if (retval != GSD_SUCCESS)
-        {
-            return retval;
-        }
-
-        *new_index = handle->buffer_index.data[i];
-        new_index->location += offset;
-    }
-
-    // clear the buffer index for new entries
-    handle->buffer_index.size = 0;
-
-    return GSD_SUCCESS;
-}
-
-/** @internal
-    @brief Flush the name buffer.
-
-    gsd_write_frame() adds new names to the frame_names buffer. gsd_flush_name_buffer() flushes
-    this buffer at the end of a frame write and commits the new names to the file. If necessary,
-    the namelist is written to a new location in the file.
-
-    @param handle Handle to flush the write buffer.
-    @returns GSD_SUCCESS on success or GSD_* error codes on error
-*/
-static int gsd_flush_name_buffer(struct gsd_handle* handle)
-{
-    if (handle == NULL)
-    {
-        return GSD_ERROR_INVALID_ARGUMENT;
-    }
-
-    if (handle->frame_names.n_names == 0)
-    {
-        // nothing to do
-        return GSD_SUCCESS;
-    }
-
-    if (handle->frame_names.data.size == 0)
-    {
-        // error: bytes in buffer, but no names for them
-        return GSD_ERROR_INVALID_ARGUMENT;
-    }
-
-    size_t old_reserved = handle->file_names.data.reserved;
-    size_t old_size = handle->file_names.data.size;
-
-    // add the new names to the file name list and zero the frame list
-    int retval = gsd_byte_buffer_append(&handle->file_names.data,
-                                        handle->frame_names.data.data,
-                                        handle->frame_names.data.size);
-    if (retval != GSD_SUCCESS)
-    {
-        return retval;
-    }
-
-    handle->file_names.n_names += handle->frame_names.n_names;
-    handle->frame_names.n_names = 0;
-    handle->frame_names.data.size = 0;
-    gsd_util_zero_memory(handle->frame_names.data.data, handle->frame_names.data.reserved);
-
-    // reserved space must be a multiple of the GSD name size
-    if (handle->file_names.data.reserved % GSD_NAME_SIZE != 0)
-    {
-        return GSD_ERROR_INVALID_ARGUMENT;
-    }
-
-    if (handle->file_names.data.reserved > old_reserved)
-    {
-        // write the new name list to the end of the file
-        uint64_t offset = handle->file_size;
-        ssize_t bytes_written = gsd_io_pwrite_retry(handle->fd,
-                                                    handle->file_names.data.data,
-                                                    handle->file_names.data.reserved,
-                                                    offset);
-
-        if (bytes_written == -1 || bytes_written != handle->file_names.data.reserved)
-        {
-            return GSD_ERROR_IO;
-        }
-
-        // sync the updated name list
-        retval = fsync(handle->fd);
-        if (retval != 0)
-        {
-            return GSD_ERROR_IO;
-        }
-
-        handle->file_size += handle->file_names.data.reserved;
-        handle->header.namelist_location = offset;
-        handle->header.namelist_allocated_entries
-            = handle->file_names.data.reserved / GSD_NAME_SIZE;
-
-        // write the new header out
-        bytes_written
-            = gsd_io_pwrite_retry(handle->fd, &(handle->header), sizeof(struct gsd_header), 0);
-        if (bytes_written != sizeof(struct gsd_header))
-        {
-            return GSD_ERROR_IO;
-        }
-    }
-    else
-    {
-        // write the new name list to the old index location
-        uint64_t offset = handle->header.namelist_location;
-        ssize_t bytes_written = gsd_io_pwrite_retry(handle->fd,
-                                                    handle->file_names.data.data + old_size,
-                                                    handle->file_names.data.reserved - old_size,
-                                                    offset + old_size);
-        if (bytes_written != (handle->file_names.data.reserved - old_size))
-        {
-            return GSD_ERROR_IO;
-        }
-=======
     if (handle->open_flags == GSD_OPEN_READONLY)
     {
         return GSD_ERROR_FILE_MUST_BE_WRITABLE;
@@ -2630,804 +1994,8 @@
             if (retval != GSD_SUCCESS)
             {
                 return retval;
-           }
-        }
->>>>>>> 524380cc
-    }
-    else
-    {
-        // add an entry to the frame index
-        struct gsd_index_entry* index_entry;
-
-<<<<<<< HEAD
-    // sync the updated name list or header
-    retval = fsync(handle->fd);
-    if (retval != 0)
-    {
-        return GSD_ERROR_IO;
-=======
-        int retval = gsd_index_buffer_add(&handle->frame_index, &index_entry);
-        if (retval != GSD_SUCCESS)
-        {
-            return retval;
-        }
-        *index_entry = entry;
-
-        // find the location at the end of the file for the chunk
-        index_entry->location = handle->file_size;
-
-        // write the data
-        ssize_t bytes_written = gsd_io_pwrite_retry(handle->fd, data, size, index_entry->location);
-        if (bytes_written == -1 || bytes_written != size)
-        {
-            return GSD_ERROR_IO;
-        }
-
-        // update the file_size in the handle
-        handle->file_size += bytes_written;
-    }
-
-    return GSD_SUCCESS;
-}
-
-uint64_t gsd_get_nframes(struct gsd_handle* handle)
-{
-    if (handle == NULL)
-    {
-        return 0;
->>>>>>> 524380cc
-    }
-    return handle->cur_frame;
-}
-
-<<<<<<< HEAD
-    return GSD_SUCCESS;
-}
-
-/** @internal
-    @brief utility function to append a name to the namelist
-
-    @param id [out] ID of the new name
-    @param handle handle to the open gsd file
-    @param name string name
-
-    Append a name to the names in the current frame. gsd_end_frame() will add this list to the
-    file names.
-
-    @return
-      - GSD_SUCCESS (0) on success. Negative value on failure:
-      - GSD_ERROR_IO: IO error (check errno).
-      - GSD_ERROR_MEMORY_ALLOCATION_FAILED: Unable to allocate memory.
-      - GSD_ERROR_FILE_MUST_BE_WRITABLE: File must not be read only.
-*/
-inline static int gsd_append_name(uint16_t* id, struct gsd_handle* handle, const char* name)
-{
-    if (handle->open_flags == GSD_OPEN_READONLY)
-    {
-        return GSD_ERROR_FILE_MUST_BE_WRITABLE;
-    }
-
-    if (handle->file_names.n_names + handle->frame_names.n_names == UINT16_MAX)
-    {
-        // no more names may be added
-        return GSD_ERROR_NAMELIST_FULL;
-    }
-
-    // Provide the ID of the new name
-    *id = (uint16_t)(handle->file_names.n_names + handle->frame_names.n_names);
-
-    if (handle->header.gsd_version < gsd_make_version(2, 0))
-    {
-        // v1 files always allocate GSD_NAME_SIZE bytes for each name and put a NULL terminator
-        // at address 63
-        char name_v1[GSD_NAME_SIZE];
-        strncpy(name_v1, name, GSD_NAME_SIZE - 1);
-        name_v1[GSD_NAME_SIZE - 1] = 0;
-        gsd_byte_buffer_append(&handle->frame_names.data, name_v1, GSD_NAME_SIZE);
-        handle->frame_names.n_names++;
-
-        // update the name/id mapping with the truncated name
-        int retval = gsd_name_id_map_insert(&handle->name_map, name_v1, *id);
-        if (retval != GSD_SUCCESS)
-        {
-            return retval;
-        }
-    }
-    else
-    {
-        gsd_byte_buffer_append(&handle->frame_names.data, name, strlen(name) + 1);
-        handle->frame_names.n_names++;
-
-        // update the name/id mapping
-        int retval = gsd_name_id_map_insert(&handle->name_map, name, *id);
-        if (retval != GSD_SUCCESS)
-        {
-            return retval;
-        }
-    }
-
-    return GSD_SUCCESS;
-}
-
-/** @internal
-    @brief Truncate the file and write a new gsd header.
-
-    @param fd file descriptor to initialize
-    @param application Generating application name (truncated to 63 chars)
-    @param schema Schema name for data to be written in this GSD file (truncated to 63 chars)
-    @param schema_version Version of the scheme data to be written (make with gsd_make_version())
-*/
-static int
-gsd_initialize_file(int fd, const char* application, const char* schema, uint32_t schema_version)
-{
-    // check if the file was created
-    if (fd == -1)
-    {
-        return GSD_ERROR_IO;
-    }
-
-    int retval = ftruncate(fd, 0);
-    if (retval != 0)
-    {
-        return GSD_ERROR_IO;
-    }
-
-    // populate header fields
-    struct gsd_header header;
-    gsd_util_zero_memory(&header, sizeof(header));
-
-    header.magic = GSD_MAGIC_ID;
-    header.gsd_version = gsd_make_version(2, 0);
-    strncpy(header.application, application, sizeof(header.application) - 1);
-    header.application[sizeof(header.application) - 1] = 0;
-    strncpy(header.schema, schema, sizeof(header.schema) - 1);
-    header.schema[sizeof(header.schema) - 1] = 0;
-    header.schema_version = schema_version;
-    header.index_location = sizeof(header);
-    header.index_allocated_entries = GSD_INITIAL_INDEX_SIZE;
-    header.namelist_location
-        = header.index_location + sizeof(struct gsd_index_entry) * header.index_allocated_entries;
-    header.namelist_allocated_entries = GSD_INITIAL_NAME_BUFFER_SIZE / GSD_NAME_SIZE;
-    gsd_util_zero_memory(header.reserved, sizeof(header.reserved));
-
-    // write the header out
-    ssize_t bytes_written = gsd_io_pwrite_retry(fd, &header, sizeof(header), 0);
-    if (bytes_written != sizeof(header))
-    {
-        return GSD_ERROR_IO;
-    }
-
-    // allocate and zero default index memory
-    struct gsd_index_entry index[GSD_INITIAL_INDEX_SIZE];
-    gsd_util_zero_memory(index, sizeof(index));
-
-    // write the empty index out
-    bytes_written = gsd_io_pwrite_retry(fd, index, sizeof(index), sizeof(header));
-    if (bytes_written != sizeof(index))
-    {
-        return GSD_ERROR_IO;
-    }
-
-    // allocate and zero the namelist memory
-    char names[GSD_INITIAL_NAME_BUFFER_SIZE];
-    gsd_util_zero_memory(names, sizeof(char) * GSD_INITIAL_NAME_BUFFER_SIZE);
-
-    // write the namelist out
-    bytes_written = gsd_io_pwrite_retry(fd, names, sizeof(names), sizeof(header) + sizeof(index));
-    if (bytes_written != sizeof(names))
-    {
-        return GSD_ERROR_IO;
-    }
-
-    // sync file
-    retval = fsync(fd);
-    if (retval != 0)
-    {
-        return GSD_ERROR_IO;
-    }
-
-    return GSD_SUCCESS;
-}
-
-/** @internal
-    @brief Read in the file index and initialize the handle.
-
-    @param handle Handle to read the header
-
-    @pre handle->fd is an open file.
-    @pre handle->open_flags is set.
-*/
-static int gsd_initialize_handle(struct gsd_handle* handle)
-{
-    // check if the file was created
-    if (handle->fd == -1)
-    {
-        return GSD_ERROR_IO;
-    }
-
-    // read the header
-    ssize_t bytes_read
-        = gsd_io_pread_retry(handle->fd, &handle->header, sizeof(struct gsd_header), 0);
-    if (bytes_read == -1)
-    {
-        return GSD_ERROR_IO;
-    }
-    if (bytes_read != sizeof(struct gsd_header))
-    {
-        return GSD_ERROR_NOT_A_GSD_FILE;
-    }
-
-    // validate the header
-    if (handle->header.magic != GSD_MAGIC_ID)
-    {
-        return GSD_ERROR_NOT_A_GSD_FILE;
-    }
-
-    if (handle->header.gsd_version < gsd_make_version(1, 0)
-        && handle->header.gsd_version != gsd_make_version(0, 3))
-    {
-        return GSD_ERROR_INVALID_GSD_FILE_VERSION;
-    }
-
-    if (handle->header.gsd_version >= gsd_make_version(3, 0))
-    {
-        return GSD_ERROR_INVALID_GSD_FILE_VERSION;
-    }
-
-    // determine the file size
-    handle->file_size = lseek(handle->fd, 0, SEEK_END);
-
-    // validate that the namelist block exists inside the file
-    if (handle->header.namelist_location
-            + (GSD_NAME_SIZE * handle->header.namelist_allocated_entries)
-        > (uint64_t)handle->file_size)
-    {
-        return GSD_ERROR_FILE_CORRUPT;
-    }
-
-    // allocate the hash map
-    int retval = gsd_name_id_map_allocate(&handle->name_map, GSD_NAME_MAP_SIZE);
-    if (retval != GSD_SUCCESS)
-    {
-        return retval;
-    }
-
-    // read the namelist block
-    size_t namelist_n_bytes = GSD_NAME_SIZE * handle->header.namelist_allocated_entries;
-    retval = gsd_byte_buffer_allocate(&handle->file_names.data, namelist_n_bytes);
-    if (retval != GSD_SUCCESS)
-    {
-        return retval;
-    }
-    bytes_read = gsd_io_pread_retry(handle->fd,
-                                    handle->file_names.data.data,
-                                    namelist_n_bytes,
-                                    handle->header.namelist_location);
-
-    if (bytes_read == -1 || bytes_read != namelist_n_bytes)
-    {
-        return GSD_ERROR_IO;
-    }
-
-    // The name buffer must end in a NULL terminator or else the file is corrupt
-    if (handle->file_names.data.data[handle->file_names.data.reserved - 1] != 0)
-    {
-        return GSD_ERROR_FILE_CORRUPT;
-    }
-
-    // Add the names to the hash map. Also determine the number of used bytes in the namelist.
-    size_t name_start = 0;
-    handle->file_names.n_names = 0;
-    while (name_start < handle->file_names.data.reserved)
-    {
-        char* name = handle->file_names.data.data + name_start;
-
-        // an empty name notes the end of the list
-        if (name[0] == 0)
-        {
-            break;
-        }
-
-        retval
-            = gsd_name_id_map_insert(&handle->name_map, name, (uint16_t)handle->file_names.n_names);
-        if (retval != GSD_SUCCESS)
-        {
-            return retval;
-        }
-        handle->file_names.n_names++;
-
-        if (handle->header.gsd_version < gsd_make_version(2, 0))
-        {
-            // gsd v1 stores names in fixed 64 byte segments
-            name_start += GSD_NAME_SIZE;
-        }
-        else
-        {
-            size_t len = strnlen(name, handle->file_names.data.reserved - name_start);
-            name_start += len + 1;
-        }
-    }
-
-    handle->file_names.data.size = name_start;
-
-    // read in the file index
-    retval = gsd_index_buffer_map(&handle->file_index, handle);
-    if (retval != GSD_SUCCESS)
-    {
-        return retval;
-    }
-
-    // determine the current frame counter
-    if (handle->file_index.size == 0)
-    {
-        handle->cur_frame = 0;
-    }
-    else
-    {
-        handle->cur_frame = handle->file_index.data[handle->file_index.size - 1].frame + 1;
-    }
-
-    // if this is a write mode, allocate the initial frame index and the name buffer
-    if (handle->open_flags != GSD_OPEN_READONLY)
-    {
-        retval = gsd_index_buffer_allocate(&handle->frame_index, GSD_INITIAL_FRAME_INDEX_SIZE);
-        if (retval != GSD_SUCCESS)
-        {
-            return retval;
-        }
-
-        retval = gsd_index_buffer_allocate(&handle->buffer_index, GSD_INITIAL_FRAME_INDEX_SIZE);
-        if (retval != GSD_SUCCESS)
-        {
-            return retval;
-        }
-
-        retval = gsd_byte_buffer_allocate(&handle->write_buffer, GSD_WRITE_BUFFER_SIZE);
-        if (retval != GSD_SUCCESS)
-        {
-            return retval;
-        }
-
-        handle->frame_names.n_names = 0;
-        retval = gsd_byte_buffer_allocate(&handle->frame_names.data, GSD_NAME_SIZE);
-        if (retval != GSD_SUCCESS)
-        {
-            return retval;
-        }
-    }
-
-    return GSD_SUCCESS;
-}
-
-uint32_t gsd_make_version(unsigned int major, unsigned int minor)
-{
-    return major << (sizeof(uint32_t) * 4) | minor;
-}
-
-int gsd_create(const char* fname,
-               const char* application,
-               const char* schema,
-               uint32_t schema_version)
-{
-    int extra_flags = 0;
-#ifdef _WIN32
-    extra_flags = _O_BINARY;
-#endif
-
-    // create the file
-    int fd = open(fname,
-                  O_RDWR | O_CREAT | O_TRUNC | extra_flags,
-                  S_IRUSR | S_IWUSR | S_IRGRP | S_IWGRP);
-    int retval = gsd_initialize_file(fd, application, schema, schema_version);
-    close(fd);
-    return retval;
-}
-
-int gsd_create_and_open(struct gsd_handle* handle,
-                        const char* fname,
-                        const char* application,
-                        const char* schema,
-                        uint32_t schema_version,
-                        const enum gsd_open_flag flags,
-                        int exclusive_create)
-{
-    // zero the handle
-    gsd_util_zero_memory(handle, sizeof(struct gsd_handle));
-
-    int extra_flags = 0;
-#ifdef _WIN32
-    extra_flags = _O_BINARY;
-#endif
-
-    // set the open flags in the handle
-    if (flags == GSD_OPEN_READWRITE)
-    {
-        handle->open_flags = GSD_OPEN_READWRITE;
-    }
-    else if (flags == GSD_OPEN_READONLY)
-    {
-        return GSD_ERROR_FILE_MUST_BE_WRITABLE;
-    }
-    else if (flags == GSD_OPEN_APPEND)
-    {
-        handle->open_flags = GSD_OPEN_APPEND;
-    }
-
-    // set the exclusive create bit
-    if (exclusive_create)
-    {
-        extra_flags |= O_EXCL;
-    }
-
-    // create the file
-    handle->fd = open(fname,
-                      O_RDWR | O_CREAT | O_TRUNC | extra_flags,
-                      S_IRUSR | S_IWUSR | S_IRGRP | S_IWGRP);
-    int retval = gsd_initialize_file(handle->fd, application, schema, schema_version);
-    if (retval != 0)
-    {
-        close(handle->fd);
-        return retval;
-    }
-
-    retval = gsd_initialize_handle(handle);
-    if (retval != 0)
-    {
-        close(handle->fd);
-    }
-    return retval;
-}
-
-int gsd_open(struct gsd_handle* handle, const char* fname, const enum gsd_open_flag flags)
-{
-    // zero the handle
-    gsd_util_zero_memory(handle, sizeof(struct gsd_handle));
-
-    int extra_flags = 0;
-#ifdef _WIN32
-    extra_flags = _O_BINARY;
-#endif
-
-    // open the file
-    if (flags == GSD_OPEN_READWRITE)
-    {
-        handle->fd = open(fname, O_RDWR | extra_flags);
-        handle->open_flags = GSD_OPEN_READWRITE;
-    }
-    else if (flags == GSD_OPEN_READONLY)
-    {
-        handle->fd = open(fname, O_RDONLY | extra_flags);
-        handle->open_flags = GSD_OPEN_READONLY;
-    }
-    else if (flags == GSD_OPEN_APPEND)
-    {
-        handle->fd = open(fname, O_RDWR | extra_flags);
-        handle->open_flags = GSD_OPEN_APPEND;
-    }
-
-    int retval = gsd_initialize_handle(handle);
-    if (retval != 0)
-    {
-        close(handle->fd);
-    }
-    return retval;
-}
-
-int gsd_truncate(struct gsd_handle* handle)
-{
-    if (handle == NULL)
-    {
-        return GSD_ERROR_INVALID_ARGUMENT;
-    }
-    if (handle->open_flags == GSD_OPEN_READONLY)
-    {
-        return GSD_ERROR_FILE_MUST_BE_WRITABLE;
-    }
-
-    int retval = 0;
-
-    // deallocate indices
-    if (handle->frame_names.data.reserved > 0)
-    {
-        retval = gsd_byte_buffer_free(&handle->frame_names.data);
-        if (retval != GSD_SUCCESS)
-        {
-            return retval;
-        }
-    }
-
-    if (handle->file_names.data.reserved > 0)
-    {
-        retval = gsd_byte_buffer_free(&handle->file_names.data);
-        if (retval != GSD_SUCCESS)
-        {
-            return retval;
-        }
-    }
-
-    retval = gsd_name_id_map_free(&handle->name_map);
-    if (retval != GSD_SUCCESS)
-    {
-        return retval;
-    }
-
-    retval = gsd_index_buffer_free(&handle->file_index);
-    if (retval != GSD_SUCCESS)
-    {
-        return retval;
-    }
-
-    if (handle->frame_index.reserved > 0)
-    {
-        retval = gsd_index_buffer_free(&handle->frame_index);
-        if (retval != GSD_SUCCESS)
-        {
-            return retval;
-        }
-    }
-
-    if (handle->buffer_index.reserved > 0)
-    {
-        retval = gsd_index_buffer_free(&handle->buffer_index);
-        if (retval != GSD_SUCCESS)
-        {
-            return retval;
-        }
-    }
-
-    if (handle->write_buffer.reserved > 0)
-    {
-        retval = gsd_byte_buffer_free(&handle->write_buffer);
-        if (retval != GSD_SUCCESS)
-        {
-            return retval;
-        }
-    }
-
-    // keep a copy of the old header
-    struct gsd_header old_header = handle->header;
-    retval = gsd_initialize_file(handle->fd,
-                                 old_header.application,
-                                 old_header.schema,
-                                 old_header.schema_version);
-
-    if (retval != GSD_SUCCESS)
-    {
-        return retval;
-    }
-
-    return gsd_initialize_handle(handle);
-}
-
-int gsd_close(struct gsd_handle* handle)
-{
-    if (handle == NULL)
-    {
-        return GSD_ERROR_INVALID_ARGUMENT;
-    }
-
-    // save the fd so we can use it after freeing the handle
-    int fd = handle->fd;
-
-    int retval = gsd_index_buffer_free(&handle->file_index);
-    if (retval != GSD_SUCCESS)
-    {
-        return retval;
-    }
-
-    if (handle->frame_index.reserved > 0)
-    {
-        retval = gsd_index_buffer_free(&handle->frame_index);
-        if (retval != GSD_SUCCESS)
-        {
-            return retval;
-        }
-    }
-
-    if (handle->buffer_index.reserved > 0)
-    {
-        retval = gsd_index_buffer_free(&handle->buffer_index);
-        if (retval != GSD_SUCCESS)
-        {
-            return retval;
-        }
-    }
-
-    if (handle->write_buffer.reserved > 0)
-    {
-        retval = gsd_byte_buffer_free(&handle->write_buffer);
-        if (retval != GSD_SUCCESS)
-        {
-            return retval;
-        }
-    }
-
-    retval = gsd_name_id_map_free(&handle->name_map);
-    if (retval != GSD_SUCCESS)
-    {
-        return retval;
-    }
-
-    if (handle->frame_names.data.reserved > 0)
-    {
-        handle->frame_names.n_names = 0;
-        retval = gsd_byte_buffer_free(&handle->frame_names.data);
-        if (retval != GSD_SUCCESS)
-        {
-            return retval;
-        }
-    }
-
-    if (handle->file_names.data.reserved > 0)
-    {
-        handle->file_names.n_names = 0;
-        retval = gsd_byte_buffer_free(&handle->file_names.data);
-        if (retval != GSD_SUCCESS)
-        {
-            return retval;
-        }
-    }
-
-    // close the file
-    retval = close(fd);
-    if (retval != 0)
-    {
-        return GSD_ERROR_IO;
-    }
-
-    return GSD_SUCCESS;
-}
-
-int gsd_end_frame(struct gsd_handle* handle)
-{
-    if (handle == NULL)
-    {
-        return GSD_ERROR_INVALID_ARGUMENT;
-    }
-    if (handle->open_flags == GSD_OPEN_READONLY)
-    {
-        return GSD_ERROR_FILE_MUST_BE_WRITABLE;
-    }
-
-    // increment the frame counter
-    handle->cur_frame++;
-
-    // flush the namelist buffer
-    int retval = gsd_flush_name_buffer(handle);
-    if (retval != GSD_SUCCESS)
-    {
-        return retval;
-    }
-
-    // flush the write buffer
-    retval = gsd_flush_write_buffer(handle);
-    if (retval != GSD_SUCCESS)
-    {
-        return retval;
-    }
-
-    // write the frame index to the file
-    if (handle->frame_index.size > 0)
-    {
-        // ensure there is enough space in the index
-        if ((handle->file_index.size + handle->frame_index.size) > handle->file_index.reserved)
-        {
-            gsd_expand_file_index(handle, handle->file_index.size + handle->frame_index.size);
-        }
-
-        // sort the index before writing
-        retval = gsd_index_buffer_sort(&handle->frame_index);
-        if (retval != 0)
-        {
-            return retval;
-        }
-
-        // write the frame index entries to the file
-        int64_t write_pos = handle->header.index_location
-                            + sizeof(struct gsd_index_entry) * handle->file_index.size;
-
-        size_t bytes_to_write = sizeof(struct gsd_index_entry) * handle->frame_index.size;
-        ssize_t bytes_written
-            = gsd_io_pwrite_retry(handle->fd, handle->frame_index.data, bytes_to_write, write_pos);
-
-        if (bytes_written == -1 || bytes_written != bytes_to_write)
-        {
-            return GSD_ERROR_IO;
-        }
-
-#if !GSD_USE_MMAP
-        // add the entries to the file index
-        memcpy(handle->file_index.data + handle->file_index.size,
-               handle->frame_index.data,
-               sizeof(struct gsd_index_entry) * handle->frame_index.size);
-#endif
-
-        // update size of file index
-        handle->file_index.size += handle->frame_index.size;
-
-        // clear the frame index
-        handle->frame_index.size = 0;
-    }
-
-    return GSD_SUCCESS;
-}
-
-int gsd_write_chunk(struct gsd_handle* handle,
-                    const char* name,
-                    enum gsd_type type,
-                    uint64_t N,
-                    uint32_t M,
-                    uint8_t flags,
-                    const void* data)
-{
-    // validate input
-    if (data == NULL)
-    {
-        return GSD_ERROR_INVALID_ARGUMENT;
-    }
-    if (N == 0 || M == 0 || gsd_sizeof_type(type) == 0)
-    {
-        return GSD_ERROR_INVALID_ARGUMENT;
-    }
-    if (handle->open_flags == GSD_OPEN_READONLY)
-    {
-        return GSD_ERROR_FILE_MUST_BE_WRITABLE;
-    }
-    if (flags != 0)
-    {
-        return GSD_ERROR_INVALID_ARGUMENT;
-    }
-
-    uint16_t id = gsd_name_id_map_find(&handle->name_map, name);
-    if (id == UINT16_MAX)
-    {
-        // not found, append to the index
-        int retval = gsd_append_name(&id, handle, name);
-        if (retval != GSD_SUCCESS)
-        {
-            return retval;
-        }
-
-        if (id == UINT16_MAX)
-        {
-            // this should never happen
-            return GSD_ERROR_NAMELIST_FULL;
-        }
-    }
-
-    struct gsd_index_entry entry;
-    // populate fields in the entry's data
-    gsd_util_zero_memory(&entry, sizeof(struct gsd_index_entry));
-    entry.frame = handle->cur_frame;
-    entry.id = id;
-    entry.type = (uint8_t)type;
-    entry.N = N;
-    entry.M = M;
-    size_t size = N * M * gsd_sizeof_type(type);
-
-    // decide whether to write this chunk to the buffer or straight to disk
-    if (size < handle->write_buffer.reserved / 2)
-    {
-        // flush the buffer if this entry won't fit
-        if (size > (handle->write_buffer.reserved - handle->write_buffer.size))
-        {
-            gsd_flush_write_buffer(handle);
-        }
-
-        entry.location = handle->write_buffer.size;
-
-        // add an entry to the buffer index
-        struct gsd_index_entry* index_entry;
-
-        int retval = gsd_index_buffer_add(&handle->buffer_index, &index_entry);
-        if (retval != GSD_SUCCESS)
-        {
-            return retval;
-        }
-        *index_entry = entry;
-
-        // add the data to the write buffer
-        gsd_byte_buffer_append(&handle->write_buffer, data, size);
+            }
+        }
     }
     else
     {
@@ -3562,103 +2130,6 @@
     return NULL;
 }
 
-=======
-const struct gsd_index_entry*
-gsd_find_chunk(struct gsd_handle* handle, uint64_t frame, const char* name)
-{
-    if (handle == NULL)
-    {
-        return NULL;
-    }
-    if (name == NULL)
-    {
-        return NULL;
-    }
-    if (frame >= gsd_get_nframes(handle))
-    {
-        return NULL;
-    }
-    if (handle->open_flags == GSD_OPEN_APPEND)
-    {
-        return NULL;
-    }
-
-    // find the id for the given name
-    uint16_t match_id = gsd_name_id_map_find(&handle->name_map, name);
-    if (match_id == UINT16_MAX)
-    {
-        return NULL;
-    }
-
-    if (handle->header.gsd_version >= gsd_make_version(2, 0))
-    {
-        // gsd 2.0 files sort the entire index
-        // binary search for the index entry
-        ssize_t L = 0;
-        ssize_t R = handle->file_index.size - 1;
-        struct gsd_index_entry T;
-        T.frame = frame;
-        T.id = match_id;
-
-        while (L <= R)
-        {
-            size_t m = (L + R) / 2;
-            int cmp = gsd_cmp_index_entry(handle->file_index.data + m, &T);
-            if (cmp == -1)
-            {
-                L = m + 1;
-            }
-            else if (cmp == 1)
-            {
-                R = m - 1;
-            }
-            else
-            {
-                return &(handle->file_index.data[m]);
-            }
-        }
-    }
-    else
-    {
-        // gsd 1.0 file: use binary search to find the frame and linear search to find the entry
-        size_t L = 0;
-        size_t R = handle->file_index.size;
-
-        // progressively narrow the search window by halves
-        do
-        {
-            size_t m = (L + R) / 2;
-
-            if (frame < handle->file_index.data[m].frame)
-            {
-                R = m;
-            }
-            else
-            {
-                L = m;
-            }
-        } while ((R - L) > 1);
-
-        // this finds L = the rightmost index with the desired frame
-        int64_t cur_index;
-
-        // search all index entries with the matching frame
-        for (cur_index = L; (cur_index >= 0) && (handle->file_index.data[cur_index].frame == frame);
-             cur_index--)
-        {
-            // if the frame matches, check the id
-            if (match_id == handle->file_index.data[cur_index].id)
-            {
-                return &(handle->file_index.data[cur_index]);
-            }
-        }
-    }
-
-    // if we got here, we didn't find the specified chunk
-    return NULL;
-}
-
->>>>>>> 524380cc
 int gsd_read_chunk(struct gsd_handle* handle, void* data, const struct gsd_index_entry* chunk)
 {
     if (handle == NULL)
@@ -3951,11 +2422,7 @@
         }
 
         // label the file as a v2.0 file
-<<<<<<< HEAD
-        handle->header.gsd_version = gsd_make_version(2, 0);
-=======
         handle->header.gsd_version = gsd_make_version(GSD_CURRENT_FILE_VERSION, 0);
->>>>>>> 524380cc
 
         // write the new header out
         ssize_t bytes_written
