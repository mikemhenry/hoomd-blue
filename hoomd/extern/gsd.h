<<<<<<< HEAD
// Copyright (c) 2016-2019 The Regents of the University of Michigan
=======
// Copyright (c) 2016-2020 The Regents of the University of Michigan
>>>>>>> 524380cc
// This file is part of the General Simulation Data (GSD) project, released under the BSD 2-Clause
// License.

#ifndef GSD_H
#define GSD_H

#include <stdbool.h>
#include <stdint.h>
#include <string.h>

#ifdef __cplusplus
extern "C" {
#endif

/*! \file gsd.h
    \brief Declare GSD data types and C API
*/

/// Identifiers for the gsd data chunk element types
enum gsd_type
{
    /// Unsigned 8-bit integer.
    GSD_TYPE_UINT8 = 1,

    /// Unsigned 16-bit integer.
    GSD_TYPE_UINT16,

    /// Unsigned 32-bit integer.
    GSD_TYPE_UINT32,

    /// Unsigned 53-bit integer.
    GSD_TYPE_UINT64,

    /// Signed 8-bit integer.
    GSD_TYPE_INT8,

    /// Signed 16-bit integer.
    GSD_TYPE_INT16,

    /// Signed 32-bit integer.
    GSD_TYPE_INT32,

    /// Signed 64-bit integer.
    GSD_TYPE_INT64,

    /// 32-bit floating point number.
    GSD_TYPE_FLOAT,

    /// 64-bit floating point number.
    GSD_TYPE_DOUBLE
};

/// Flag for GSD file open options
enum gsd_open_flag
{
    /// Open for both reading and writing
    GSD_OPEN_READWRITE = 1,

    /// Open only for reading
    GSD_OPEN_READONLY,

    /// Open only for writing
    GSD_OPEN_APPEND
};

/// Error return values
enum gsd_error
{
    /// Success.
    GSD_SUCCESS = 0,

    /// IO error. Check ``errno`` for details
    GSD_ERROR_IO = -1,

    /// Invalid argument passed to function.
    GSD_ERROR_INVALID_ARGUMENT = -2,

    /// The file is not a GSD file.
    GSD_ERROR_NOT_A_GSD_FILE = -3,

    /// The GSD file version cannot be read.
    GSD_ERROR_INVALID_GSD_FILE_VERSION = -4,
<<<<<<< HEAD

    /// The GSD file is corrupt.
    GSD_ERROR_FILE_CORRUPT = -5,

    /// GSD failed to allocated memory.
    GSD_ERROR_MEMORY_ALLOCATION_FAILED = -6,

=======

    /// The GSD file is corrupt.
    GSD_ERROR_FILE_CORRUPT = -5,

    /// GSD failed to allocated memory.
    GSD_ERROR_MEMORY_ALLOCATION_FAILED = -6,

>>>>>>> 524380cc
    /// The GSD file cannot store any additional unique data chunk names.
    GSD_ERROR_NAMELIST_FULL = -7,

    /** This API call requires that the GSD file opened in with the mode GSD_OPEN_APPEND or
        GSD_OPEN_READWRITE.
    */
    GSD_ERROR_FILE_MUST_BE_WRITABLE = -8,

    /** This API call requires that the GSD file opened the mode GSD_OPEN_READ or
        GSD_OPEN_READWRITE.
    */
    GSD_ERROR_FILE_MUST_BE_READABLE = -9,
};

enum
{
<<<<<<< HEAD
    /// Size of a GSD name in memory
=======
    /** v1 file: Size of a GSD name in memory. v2 file: The name buffer size is a multiple of
        GSD_NAME_SIZE.
    */
>>>>>>> 524380cc
    GSD_NAME_SIZE = 64
};

enum
{
    /// Reserved bytes in the header structure
    GSD_RESERVED_BYTES = 80
};

/** GSD file header

    The in-memory and on-disk storage of the GSD file header. Stored in the first 256 bytes of the
    file.

    @warning All members are **read-only** to the caller.
*/
struct gsd_header
{
    /// Magic number marking that this is a GSD file.
    uint64_t magic;

    /// Location of the chunk index in the file.
    uint64_t index_location;

    /// Number of index entries that will fit in the space allocated.
    uint64_t index_allocated_entries;

    /// Location of the name list in the file.
    uint64_t namelist_location;

<<<<<<< HEAD
    /// Number of bytes in the namelist divided by 64
=======
    /// Number of bytes in the namelist divided by GSD_NAME_SIZE.
>>>>>>> 524380cc
    uint64_t namelist_allocated_entries;

    /// Schema version: from gsd_make_version().
    uint32_t schema_version;

    /// GSD file format version from gsd_make_version().
    uint32_t gsd_version;

    /// Name of the application that generated this file.
    char application[GSD_NAME_SIZE];

    /// Name of data schema.
    char schema[GSD_NAME_SIZE];
<<<<<<< HEAD

    /// Reserved for future use.
    char reserved[GSD_RESERVED_BYTES];
};

/** Index entry

    An index entry for a single chunk of data.

=======

    /// Reserved for future use.
    char reserved[GSD_RESERVED_BYTES];
};

/** Index entry

    An index entry for a single chunk of data.

>>>>>>> 524380cc
    @warning All members are **read-only** to the caller.
*/
struct gsd_index_entry
{
    /// Frame index of the chunk.
    uint64_t frame;

    /// Number of rows in the chunk.
    uint64_t N;

    /// Location of the chunk in the file.
    int64_t location;

    /// Number of columns in the chunk.
    uint32_t M;

    /// Index of the chunk name in the name list.
    uint16_t id;

    /// Data type of the chunk: one of gsd_type.
    uint8_t type;

    /// Flags (for internal use).
    uint8_t flags;
};

/** Name/id mapping

    A string name paired with an ID. Used for storing sorted name/id mappings in a hash map.
*/
struct gsd_name_id_pair
{
    /// Pointer to name (actual name storage is allocated in gsd_handle)
    char* name;

    /// Next name/id pair with the same hash
    struct gsd_name_id_pair* next;

    /// Entry id
    uint16_t id;
};

/** Name/id hash map

    A hash map of string names to integer identifiers.
*/
struct gsd_name_id_map
{
    /// Name/id mappings
    struct gsd_name_id_pair* v;

    /// Number of entries in the mapping
    size_t size;
};

/** Array of index entries

    May point to a mapped location of index entries in the file or an in-memory buffer.
*/
struct gsd_index_buffer
{
    /// Indices in the buffer
    struct gsd_index_entry* data;
<<<<<<< HEAD

    /// Number of entries in the buffer
    size_t size;

    /// Number of entries available in the buffer
    size_t reserved;

    /// Pointer to mapped data (NULL if not mapped)
    void* mapped_data;

    /// Number of bytes mapped
    size_t mapped_len;
};

/** Byte buffer

    Used to buffer of small data chunks held for a buffered write at the end of a frame. Also
    used to hold the names.
*/
struct gsd_byte_buffer
{
    /// Data
    char* data;

    /// Number of bytes in the buffer
    size_t size;

    /// Number of bytes available in the buffer
    size_t reserved;
};

=======

    /// Number of entries in the buffer
    size_t size;

    /// Number of entries available in the buffer
    size_t reserved;

    /// Pointer to mapped data (NULL if not mapped)
    void* mapped_data;

    /// Number of bytes mapped
    size_t mapped_len;
};

/** Byte buffer

    Used to buffer of small data chunks held for a buffered write at the end of a frame. Also
    used to hold the names.
*/
struct gsd_byte_buffer
{
    /// Data
    char* data;

    /// Number of bytes in the buffer
    size_t size;

    /// Number of bytes available in the buffer
    size_t reserved;
};

>>>>>>> 524380cc
/** Name buffer

    Holds a list of string names in order separated by NULL terminators. In v1 files, each name is
    64 bytes. In v2 files, only one NULL terminator is placed between each name.
*/
struct gsd_name_buffer
{
    /// Data
    struct gsd_byte_buffer data;
<<<<<<< HEAD

    /// Number of names in the list
    size_t n_names;
};

/** File handle

    A handle to an open GSD file.

    This handle is obtained when opening a GSD file and is passed into every method that operates
    on the file.

=======

    /// Number of names in the list
    size_t n_names;
};

/** File handle

    A handle to an open GSD file.

    This handle is obtained when opening a GSD file and is passed into every method that operates
    on the file.

>>>>>>> 524380cc
    @warning All members are **read-only** to the caller.
*/
struct gsd_handle
{
    /// File descriptor
    int fd;

    /// The file header
    struct gsd_header header;

    /// Mapped data chunk index
    struct gsd_index_buffer file_index;

    /// Index entries to append to the current frame
    struct gsd_index_buffer frame_index;

    /// Buffered index entries to append to the current frame
    struct gsd_index_buffer buffer_index;

    /// Buffered write data
    struct gsd_byte_buffer write_buffer;

    /// List of names stored in the file
    struct gsd_name_buffer file_names;

    /// List of names added in the current frame
    struct gsd_name_buffer frame_names;

    /// The index of the last frame in the file
    uint64_t cur_frame;

    /// Size of the file (in bytes)
    int64_t file_size;

    /// Flags passed to gsd_open() when opening this handle
    enum gsd_open_flag open_flags;

    /// Access the names in the namelist
    struct gsd_name_id_map name_map;
};

/** Specify a version

    @param major major version
    @param minor minor version

    @return a packed version number aaaa.bbbb suitable for storing in a gsd file version entry.
*/
uint32_t gsd_make_version(unsigned int major, unsigned int minor);

/** Create a GSD file

    @param fname File name.
    @param application Generating application name (truncated to 63 chars).
    @param schema Schema name for data to be written in this GSD file (truncated to 63 chars).
    @param schema_version Version of the scheme data to be written (make with gsd_make_version()).

    @post Create an empty gsd file in a file of the given name. Overwrite any existing file at that
    location.
<<<<<<< HEAD

    The generated gsd file is not opened. Call gsd_open() to open it for writing.

    @return
      - GSD_SUCCESS (0) on success. Negative value on failure:
      - GSD_ERROR_IO: IO error (check errno).
*/
int gsd_create(const char* fname,
               const char* application,
               const char* schema,
               uint32_t schema_version);

/** Create and open a GSD file

    @param handle Handle to open.
    @param fname File name.
    @param application Generating application name (truncated to 63 chars).
    @param schema Schema name for data to be written in this GSD file (truncated to 63 chars).
    @param schema_version Version of the scheme data to be written (make with gsd_make_version()).
    @param flags Either GSD_OPEN_READWRITE, or GSD_OPEN_APPEND.
    @param exclusive_create Set to non-zero to force exclusive creation of the file.

    @post Create an empty gsd file with the given name. Overwrite any existing file at that
    location.

    Open the generated gsd file in *handle*.

    The file descriptor is closed if there when an error opening the file.

=======

    The generated gsd file is not opened. Call gsd_open() to open it for writing.

    @return
      - GSD_SUCCESS (0) on success. Negative value on failure:
      - GSD_ERROR_IO: IO error (check errno).
*/
int gsd_create(const char* fname,
               const char* application,
               const char* schema,
               uint32_t schema_version);

/** Create and open a GSD file

    @param handle Handle to open.
    @param fname File name.
    @param application Generating application name (truncated to 63 chars).
    @param schema Schema name for data to be written in this GSD file (truncated to 63 chars).
    @param schema_version Version of the scheme data to be written (make with gsd_make_version()).
    @param flags Either GSD_OPEN_READWRITE, or GSD_OPEN_APPEND.
    @param exclusive_create Set to non-zero to force exclusive creation of the file.

    @post Create an empty gsd file with the given name. Overwrite any existing file at that
    location.

    Open the generated gsd file in *handle*.

    The file descriptor is closed if there when an error opening the file.

>>>>>>> 524380cc
    @return
      - GSD_SUCCESS (0) on success. Negative value on failure:
      - GSD_ERROR_IO: IO error (check errno).
      - GSD_ERROR_NOT_A_GSD_FILE: Not a GSD file.
      - GSD_ERROR_INVALID_GSD_FILE_VERSION: Invalid GSD file version.
      - GSD_ERROR_FILE_CORRUPT: Corrupt file.
      - GSD_ERROR_MEMORY_ALLOCATION_FAILED: Unable to allocate memory.
*/
int gsd_create_and_open(struct gsd_handle* handle,
                        const char* fname,
                        const char* application,
                        const char* schema,
                        uint32_t schema_version,
                        enum gsd_open_flag flags,
                        int exclusive_create);

/** Open a GSD file
<<<<<<< HEAD

    @param handle Handle to open.
    @param fname File name to open.
    @param flags Either GSD_OPEN_READWRITE, GSD_OPEN_READONLY, or GSD_OPEN_APPEND.

    @pre The file name *fname* is a GSD file.

    @post Open a GSD file and populates the handle for use by API calls.

    The file descriptor is closed if there is an error opening the file.

    @return
      - GSD_SUCCESS (0) on success. Negative value on failure:
      - GSD_ERROR_IO: IO error (check errno).
      - GSD_ERROR_NOT_A_GSD_FILE: Not a GSD file.
      - GSD_ERROR_INVALID_GSD_FILE_VERSION: Invalid GSD file version.
      - GSD_ERROR_FILE_CORRUPT: Corrupt file.
      - GSD_ERROR_MEMORY_ALLOCATION_FAILED: Unable to allocate memory.
*/
int gsd_open(struct gsd_handle* handle, const char* fname, enum gsd_open_flag flags);

/** Truncate a GSD file

    @param handle Open GSD file to truncate.

=======

    @param handle Handle to open.
    @param fname File name to open.
    @param flags Either GSD_OPEN_READWRITE, GSD_OPEN_READONLY, or GSD_OPEN_APPEND.

    @pre The file name *fname* is a GSD file.

    @post Open a GSD file and populates the handle for use by API calls.

    The file descriptor is closed if there is an error opening the file.

    @return
      - GSD_SUCCESS (0) on success. Negative value on failure:
      - GSD_ERROR_IO: IO error (check errno).
      - GSD_ERROR_NOT_A_GSD_FILE: Not a GSD file.
      - GSD_ERROR_INVALID_GSD_FILE_VERSION: Invalid GSD file version.
      - GSD_ERROR_FILE_CORRUPT: Corrupt file.
      - GSD_ERROR_MEMORY_ALLOCATION_FAILED: Unable to allocate memory.
*/
int gsd_open(struct gsd_handle* handle, const char* fname, enum gsd_open_flag flags);

/** Truncate a GSD file

    @param handle Open GSD file to truncate.

>>>>>>> 524380cc
    After truncating, a file will have no frames and no data chunks. The file size will be that of a
    newly created gsd file. The application, schema, and schema version metadata will be kept.
    Truncate does not close and reopen the file, so it is suitable for writing restart files on
    Lustre file systems without any metadata access.

    @return
      - GSD_SUCCESS (0) on success. Negative value on failure:
      - GSD_ERROR_IO: IO error (check errno).
      - GSD_ERROR_NOT_A_GSD_FILE: Not a GSD file.
      - GSD_ERROR_INVALID_GSD_FILE_VERSION: Invalid GSD file version.
      - GSD_ERROR_FILE_CORRUPT: Corrupt file.
      - GSD_ERROR_MEMORY_ALLOCATION_FAILED: Unable to allocate memory.
*/
int gsd_truncate(struct gsd_handle* handle);

/** Close a GSD file

    @param handle GSD file to close.

    @pre *handle* was opened by gsd_open().
    @pre gsd_end_frame() has been called since the last call to gsd_write_chunk().

    @post The file is closed.
    @post *handle* is freed and can no longer be used.

    @warning Ensure that all gsd_write_chunk() calls are committed with gsd_end_frame() before
    closing the file.

    @return
      - GSD_SUCCESS (0) on success. Negative value on failure:
      - GSD_ERROR_IO: IO error (check errno).
      - GSD_ERROR_INVALID_ARGUMENT: *handle* is NULL.
*/
int gsd_close(struct gsd_handle* handle);

/** Commit the current frame and increment the frame counter.

    @param handle Handle to an open GSD file

    @pre *handle* was opened by gsd_open().
    @pre gsd_write_chunk() has been called at least once since the last call to gsd_end_frame().

    @post The current frame counter is increased by 1 and cached indexes are written to disk.

    @return
      - GSD_SUCCESS (0) on success. Negative value on failure:
      - GSD_ERROR_IO: IO error (check errno).
      - GSD_ERROR_INVALID_ARGUMENT: *handle* is NULL.
      - GSD_ERROR_FILE_MUST_BE_WRITABLE: The file was opened read-only.
      - GSD_ERROR_MEMORY_ALLOCATION_FAILED: Unable to allocate memory.
*/
int gsd_end_frame(struct gsd_handle* handle);

/** Write a data chunk to the current frame

    @param handle Handle to an open GSD file.
    @param name Name of the data chunk.
    @param type type ID that identifies the type of data in *data*.
    @param N Number of rows in the data.
    @param M Number of columns in the data.
    @param flags set to 0, non-zero values reserved for future use.
    @param data Data buffer.

    @pre *handle* was opened by gsd_open().
    @pre *name* is a unique name for data chunks in the given frame.
    @pre data is allocated and contains at least `N * M * gsd_sizeof_type(type)` bytes.

    @post The given data chunk is written to the end of the file and its location is updated in the
    in-memory index.

    @note If the GSD file is version 1.0, the chunk name is truncated to 63 bytes. GSD version
    2.0 files support arbitrarily long names.

<<<<<<< HEAD
=======
    @note *N* == 0 is allowed. When *N* is 0, *data* may be NULL.

>>>>>>> 524380cc
    @return
      - GSD_SUCCESS (0) on success. Negative value on failure:
      - GSD_ERROR_IO: IO error (check errno).
      - GSD_ERROR_INVALID_ARGUMENT: *handle* is NULL, *N* == 0, *M* == 0, *type* is invalid, or
        *flags* != 0.
      - GSD_ERROR_FILE_MUST_BE_WRITABLE: The file was opened read-only.
      - GSD_ERROR_NAMELIST_FULL: The file cannot store any additional unique chunk names.
      - GSD_ERROR_MEMORY_ALLOCATION_FAILED: failed to allocate memory.
*/
int gsd_write_chunk(struct gsd_handle* handle,
                    const char* name,
                    enum gsd_type type,
                    uint64_t N,
                    uint32_t M,
                    uint8_t flags,
                    const void* data);

/** Find a chunk in the GSD file

    @param handle Handle to an open GSD file
    @param frame Frame to look for chunk
    @param name Name of the chunk to find

    @pre *handle* was opened by gsd_open() in read or readwrite mode.

    The found entry contains size and type metadata and can be passed to gsd_read_chunk() to read
    the data.

    @return A pointer to the found chunk, or NULL if not found.
*/
const struct gsd_index_entry*
gsd_find_chunk(struct gsd_handle* handle, uint64_t frame, const char* name);

/** Read a chunk from the GSD file

    @param handle Handle to an open GSD file.
    @param data Data buffer to read into.
    @param chunk Chunk to read.

    @pre *handle* was opened in read or readwrite mode.
    @pre *chunk* was found by gsd_find_chunk().
    @pre *data* points to an allocated buffer with at least `N * M * gsd_sizeof_type(type)` bytes.

    @return
      - GSD_SUCCESS (0) on success. Negative value on failure:
      - GSD_ERROR_IO: IO error (check errno).
      - GSD_ERROR_INVALID_ARGUMENT: *handle* is NULL, *data* is NULL, or *chunk* is NULL.
      - GSD_ERROR_FILE_MUST_BE_READABLE: The file was opened in append mode.
      - GSD_ERROR_FILE_CORRUPT: The GSD file is corrupt.
*/
int gsd_read_chunk(struct gsd_handle* handle, void* data, const struct gsd_index_entry* chunk);

/** Get the number of frames in the GSD file

    @param handle Handle to an open GSD file

    @pre *handle* was opened by gsd_open().

    @return The number of frames in the file, or 0 on error.
*/
uint64_t gsd_get_nframes(struct gsd_handle* handle);

/** Query size of a GSD type ID.

    @param type Type ID to query.

    @return Size of the given type in bytes, or 0 for an unknown type ID.
*/
size_t gsd_sizeof_type(enum gsd_type type);

/** Search for chunk names in a gsd file.

    @param handle Handle to an open GSD file.
    @param match String to match.
    @param prev Search starting point.

    @pre *handle* was opened by gsd_open()
    @pre *prev* was returned by a previous call to gsd_find_matching_chunk_name()

    To find the first matching chunk name, pass NULL for prev. Pass in the previous found string to
    find the next after that, and so on. Chunk names match if they begin with the string in *match*.
    Chunk names returned by this function may be present in at least one frame.

    @return Pointer to a string, NULL if no more matching chunks are found found, or NULL if *prev*
    is invalid
*/
const char*
gsd_find_matching_chunk_name(struct gsd_handle* handle, const char* match, const char* prev);

/** Upgrade a GSD file to the latest specification.

    @param handle Handle to an open GSD file

    @pre *handle* was opened by gsd_open() with a writable mode.
    @pre There are no pending data to write to the file in gsd_end_frame()

    @return
      - GSD_SUCCESS (0) on success. Negative value on failure:
      - GSD_ERROR_IO: IO error (check errno).
      - GSD_ERROR_INVALID_ARGUMENT: *handle* is NULL
      - GSD_ERROR_FILE_MUST_BE_WRITABLE: The file was opened in read-only mode.
*/
int gsd_upgrade(struct gsd_handle* handle);

#ifdef __cplusplus
}
#endif

#endif // #ifndef GSD_H<|MERGE_RESOLUTION|>--- conflicted
+++ resolved
@@ -1,8 +1,4 @@
-<<<<<<< HEAD
-// Copyright (c) 2016-2019 The Regents of the University of Michigan
-=======
 // Copyright (c) 2016-2020 The Regents of the University of Michigan
->>>>>>> 524380cc
 // This file is part of the General Simulation Data (GSD) project, released under the BSD 2-Clause
 // License.
 
@@ -85,7 +81,6 @@
 
     /// The GSD file version cannot be read.
     GSD_ERROR_INVALID_GSD_FILE_VERSION = -4,
-<<<<<<< HEAD
 
     /// The GSD file is corrupt.
     GSD_ERROR_FILE_CORRUPT = -5,
@@ -93,15 +88,6 @@
     /// GSD failed to allocated memory.
     GSD_ERROR_MEMORY_ALLOCATION_FAILED = -6,
 
-=======
-
-    /// The GSD file is corrupt.
-    GSD_ERROR_FILE_CORRUPT = -5,
-
-    /// GSD failed to allocated memory.
-    GSD_ERROR_MEMORY_ALLOCATION_FAILED = -6,
-
->>>>>>> 524380cc
     /// The GSD file cannot store any additional unique data chunk names.
     GSD_ERROR_NAMELIST_FULL = -7,
 
@@ -118,13 +104,9 @@
 
 enum
 {
-<<<<<<< HEAD
-    /// Size of a GSD name in memory
-=======
     /** v1 file: Size of a GSD name in memory. v2 file: The name buffer size is a multiple of
         GSD_NAME_SIZE.
     */
->>>>>>> 524380cc
     GSD_NAME_SIZE = 64
 };
 
@@ -155,11 +137,7 @@
     /// Location of the name list in the file.
     uint64_t namelist_location;
 
-<<<<<<< HEAD
-    /// Number of bytes in the namelist divided by 64
-=======
     /// Number of bytes in the namelist divided by GSD_NAME_SIZE.
->>>>>>> 524380cc
     uint64_t namelist_allocated_entries;
 
     /// Schema version: from gsd_make_version().
@@ -173,7 +151,6 @@
 
     /// Name of data schema.
     char schema[GSD_NAME_SIZE];
-<<<<<<< HEAD
 
     /// Reserved for future use.
     char reserved[GSD_RESERVED_BYTES];
@@ -183,17 +160,6 @@
 
     An index entry for a single chunk of data.
 
-=======
-
-    /// Reserved for future use.
-    char reserved[GSD_RESERVED_BYTES];
-};
-
-/** Index entry
-
-    An index entry for a single chunk of data.
-
->>>>>>> 524380cc
     @warning All members are **read-only** to the caller.
 */
 struct gsd_index_entry
@@ -257,7 +223,6 @@
 {
     /// Indices in the buffer
     struct gsd_index_entry* data;
-<<<<<<< HEAD
 
     /// Number of entries in the buffer
     size_t size;
@@ -289,39 +254,6 @@
     size_t reserved;
 };
 
-=======
-
-    /// Number of entries in the buffer
-    size_t size;
-
-    /// Number of entries available in the buffer
-    size_t reserved;
-
-    /// Pointer to mapped data (NULL if not mapped)
-    void* mapped_data;
-
-    /// Number of bytes mapped
-    size_t mapped_len;
-};
-
-/** Byte buffer
-
-    Used to buffer of small data chunks held for a buffered write at the end of a frame. Also
-    used to hold the names.
-*/
-struct gsd_byte_buffer
-{
-    /// Data
-    char* data;
-
-    /// Number of bytes in the buffer
-    size_t size;
-
-    /// Number of bytes available in the buffer
-    size_t reserved;
-};
-
->>>>>>> 524380cc
 /** Name buffer
 
     Holds a list of string names in order separated by NULL terminators. In v1 files, each name is
@@ -331,7 +263,6 @@
 {
     /// Data
     struct gsd_byte_buffer data;
-<<<<<<< HEAD
 
     /// Number of names in the list
     size_t n_names;
@@ -344,20 +275,6 @@
     This handle is obtained when opening a GSD file and is passed into every method that operates
     on the file.
 
-=======
-
-    /// Number of names in the list
-    size_t n_names;
-};
-
-/** File handle
-
-    A handle to an open GSD file.
-
-    This handle is obtained when opening a GSD file and is passed into every method that operates
-    on the file.
-
->>>>>>> 524380cc
     @warning All members are **read-only** to the caller.
 */
 struct gsd_handle
@@ -417,7 +334,6 @@
 
     @post Create an empty gsd file in a file of the given name. Overwrite any existing file at that
     location.
-<<<<<<< HEAD
 
     The generated gsd file is not opened. Call gsd_open() to open it for writing.
 
@@ -447,37 +363,6 @@
 
     The file descriptor is closed if there when an error opening the file.
 
-=======
-
-    The generated gsd file is not opened. Call gsd_open() to open it for writing.
-
-    @return
-      - GSD_SUCCESS (0) on success. Negative value on failure:
-      - GSD_ERROR_IO: IO error (check errno).
-*/
-int gsd_create(const char* fname,
-               const char* application,
-               const char* schema,
-               uint32_t schema_version);
-
-/** Create and open a GSD file
-
-    @param handle Handle to open.
-    @param fname File name.
-    @param application Generating application name (truncated to 63 chars).
-    @param schema Schema name for data to be written in this GSD file (truncated to 63 chars).
-    @param schema_version Version of the scheme data to be written (make with gsd_make_version()).
-    @param flags Either GSD_OPEN_READWRITE, or GSD_OPEN_APPEND.
-    @param exclusive_create Set to non-zero to force exclusive creation of the file.
-
-    @post Create an empty gsd file with the given name. Overwrite any existing file at that
-    location.
-
-    Open the generated gsd file in *handle*.
-
-    The file descriptor is closed if there when an error opening the file.
-
->>>>>>> 524380cc
     @return
       - GSD_SUCCESS (0) on success. Negative value on failure:
       - GSD_ERROR_IO: IO error (check errno).
@@ -495,7 +380,6 @@
                         int exclusive_create);
 
 /** Open a GSD file
-<<<<<<< HEAD
 
     @param handle Handle to open.
     @param fname File name to open.
@@ -521,33 +405,6 @@
 
     @param handle Open GSD file to truncate.
 
-=======
-
-    @param handle Handle to open.
-    @param fname File name to open.
-    @param flags Either GSD_OPEN_READWRITE, GSD_OPEN_READONLY, or GSD_OPEN_APPEND.
-
-    @pre The file name *fname* is a GSD file.
-
-    @post Open a GSD file and populates the handle for use by API calls.
-
-    The file descriptor is closed if there is an error opening the file.
-
-    @return
-      - GSD_SUCCESS (0) on success. Negative value on failure:
-      - GSD_ERROR_IO: IO error (check errno).
-      - GSD_ERROR_NOT_A_GSD_FILE: Not a GSD file.
-      - GSD_ERROR_INVALID_GSD_FILE_VERSION: Invalid GSD file version.
-      - GSD_ERROR_FILE_CORRUPT: Corrupt file.
-      - GSD_ERROR_MEMORY_ALLOCATION_FAILED: Unable to allocate memory.
-*/
-int gsd_open(struct gsd_handle* handle, const char* fname, enum gsd_open_flag flags);
-
-/** Truncate a GSD file
-
-    @param handle Open GSD file to truncate.
-
->>>>>>> 524380cc
     After truncating, a file will have no frames and no data chunks. The file size will be that of a
     newly created gsd file. The application, schema, and schema version metadata will be kept.
     Truncate does not close and reopen the file, so it is suitable for writing restart files on
@@ -621,11 +478,8 @@
     @note If the GSD file is version 1.0, the chunk name is truncated to 63 bytes. GSD version
     2.0 files support arbitrarily long names.
 
-<<<<<<< HEAD
-=======
     @note *N* == 0 is allowed. When *N* is 0, *data* may be NULL.
 
->>>>>>> 524380cc
     @return
       - GSD_SUCCESS (0) on success. Negative value on failure:
       - GSD_ERROR_IO: IO error (check errno).
