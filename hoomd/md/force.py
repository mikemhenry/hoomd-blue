# Copyright (c) 2009-2019 The Regents of the University of Michigan
# This file is part of the HOOMD-blue project, released under the BSD 3-Clause
# License.

# Maintainer: joaander / All Developers are free to add commands for new
# features

R""" Apply forces to particles.
"""

from hoomd import _hoomd
from hoomd.md import _md
from hoomd.operation import _Operation
from hoomd.logger import Loggable
import hoomd


class _force(hoomd.meta._metadata):
    pass


class _Force(_Operation):
    '''Constructs the force.

    Initializes some loggable quantities.
    '''

    @Loggable.log
    def energy(self):
        if self.is_attached():
            pass
        else:
            return None

    @Loggable.log(flag='particle')
    def energies(self):
        if self.is_attached():
            pass
        else:
            return None

    @Loggable.log(flag='particle')
    def forces(self):
        """
        Returns: The last computed force for all particles.
        """
        if self.is_attached():
            pass
        else:
            return None

    @Loggable.log(flag='particle')
    def virials(self):
        R""" Get the virial of a particle group.

        Returns: The last computed virial for the members in the group.
        """
        return self._cpp_obj.getVirials()


<<<<<<< HEAD
class constant(_Force):
=======
    forces = property(__forces);

    ## \internal
    # \brief Get metadata
    def get_metadata(self):
        data = hoomd.meta._metadata.get_metadata(self)
        data['enabled'] = self.enabled
        data['log'] = self.log
        if self.name != "":
            data['name'] = self.name

        return data

# set default counter
_force.cur_id = 0;

class constant(_force):
>>>>>>> 8b1c3ce7
    R""" Constant force.

    Args:
        fvec (tuple): force vector (in force units)
        tvec (tuple): torque vector (in torque units)
        fx (float): x component of force, retained for backwards compatibility
        fy (float): y component of force, retained for backwards compatibility
        fz (float): z component of force, retained for backwards compatibility
        group (:py:mod:`hoomd.group`): Group for which the force will be set.
        callback (`callable`): A python callback invoked every time the forces are computed

    :py:class:`constant` specifies that a constant force should be added to every
    particle in the simulation or optionally to all particles in a group.

    Note:
        Forces are kept constant during the simulation. If a callback should re-compute
        particle forces every time step, it needs to overwrite the old forces of **all**
        particles with new values.

    Note:
        Per-particle forces take precedence over a particle group, which takes precedence over constant forces for all particles.

    Examples::

        force.constant(fx=1.0, fy=0.5, fz=0.25)
        const = force.constant(fvec=(0.4,1.0,0.5))
        const = force.constant(fvec=(0.4,1.0,0.5),group=fluid)
        const = force.constant(fvec=(0.4,1.0,0.5), tvec=(0,0,1) ,group=fluid)

        def updateForces(timestep):
            global const
            const.setForce(tag=1, fvec=(1.0*timestep,2.0*timestep,3.0*timestep))
        const = force.constant(callback=updateForces)
    """
    def __init__(self, fx=None, fy=None, fz=None, fvec=None, tvec=None, group=None, callback=None):

        if (fx is not None) and (fy is not None) and (fz is not None):
            self.fvec = (fx,fy,fz)
        elif (fvec is not None):
            self.fvec = fvec
        else:
            self.fvec = (0,0,0)

        if (tvec is not None):
            self.tvec = tvec
        else:
            self.tvec = (0,0,0)

        if (self.fvec == (0,0,0)) and (self.tvec == (0,0,0) and callback is None):
            hoomd.context.current.device.cpp_msg.warning("The constant force specified has no non-zero components\n")

        # initialize the base class
        Force.__init__(self)

        # create the c++ mirror class
        if (group is not None):
            self.cppForce = _hoomd.ConstForceCompute(hoomd.context.current.system_definition,
                group.cpp_group,
                self.fvec[0],
                self.fvec[1],
                self.fvec[2],
                self.tvec[0],
                self.tvec[1],
                self.tvec[2])
        else:
            self.cppForce = _hoomd.ConstForceCompute(hoomd.context.current.system_definition,
                self.fvec[0],
                self.fvec[1],
                self.fvec[2],
                self.tvec[0],
                self.tvec[1],
                self.tvec[2])

        if callback is not None:
            self.cppForce.setCallback(callback)

        # store metadata
        self.metadata_fields = ['fvec', 'tvec']
        if group is not None:
            self.metadata_fields.append('group')
            self.group = group

        hoomd.context.current.system.addCompute(self.cppForce, self.force_name)

    R""" Change the value of the constant force.

    Args:
        fx (float) New x-component of the force (in force units)
        fy (float) New y-component of the force (in force units)
        fz (float) New z-component of the force (in force units)
        fvec (tuple) New force vector
        tvec (tuple) New torque vector
        group Group for which the force will be set
        tag (int) Particle tag for which the force will be set
            .. versionadded:: 2.3

     Using setForce() requires that you saved the created constant force in a variable. i.e.

     Examples:
        const = force.constant(fx=0.4, fy=1.0, fz=0.5)

        const.setForce(fx=0.2, fy=0.1, fz=-0.5)
        const.setForce(fx=0.2, fy=0.1, fz=-0.5, group=fluid)
        const.setForce(fvec=(0.2,0.1,-0.5), tvec=(0,0,1), group=fluid)
    """
    def setForce(self, fx=None, fy=None, fz=None, fvec=None, tvec=None, group=None, tag=None):

        if (fx is not None) and (fy is not None) and (fx is not None):
            self.fvec = (fx,fy,fz)
        elif fvec is not None:
            self.fvec = fvec
        else:
            self.fvec = (0,0,0)

        if tvec is not None:
            self.tvec = tvec
        else:
            self.tvec = (0,0,0)

        if (fvec==(0,0,0)) and (tvec==(0,0,0)):
            hoomd.context.current.device.cpp_msg.warning("You are setting the constant force to have no non-zero components\n")

        self.check_initialization()
        if (group is not None):
            self.cppForce.setGroupForce(group.cpp_group, self.fvec[0], self.fvec[1], self.fvec[2],
                                                          self.tvec[0], self.tvec[1], self.tvec[2])
        elif (tag is not None):
            self.cppForce.setParticleForce(tag, self.fvec[0], self.fvec[1], self.fvec[2],
                                                 self.tvec[0], self.tvec[1], self.tvec[2])
        else:
            self.cppForce.setForce(self.fvec[0], self.fvec[1], self.fvec[2], self.tvec[0], self.tvec[1], self.tvec[2])

    R""" Set a python callback to be called before the force is evaluated

    Args:
        callback (`callable`) The callback function

     Examples:
        const = force.constant(fx=0.4, fy=1.0, fz=0.5)

        def updateForces(timestep):
            global const
            const.setForce(tag=1, fvec=(1.0*timestep,2.0*timestep,3.0*timestep))

        const.set_callback(updateForces)
        run(100)

        # Reset the callback
        const.set_callback(None)
    """
    def set_callback(self, callback=None):
        self.cppForce.setCallback(callback)

    # there are no coeffs to update in the constant force compute
    def update_coeffs(self):
        pass


class active(_Force):
    R""" Active force.

    Args:
        seed (int): required user-specified seed number for random number generator.
        f_list (list): An array of (x,y,z) tuples for the active force vector for each individual particle.
        t_list (list): An array of (x,y,z) tuples that indicate active torque vectors for each particle
        group (:py:mod:`hoomd.group`): Group for which the force will be set
        orientation_link (bool): if True then forces and torques are applied in the particle's reference frame. If false, then the box
         reference frame is used. Only relevant for non-point-like anisotropic particles.
        orientation_reverse_link (bool): When True, the particle's orientation is set to match the active force vector. Useful for
         for using a particle's orientation to log the active force vector. Not recommended for anisotropic particles. Quaternion rotation
         assumes base vector of (0,0,1).
        rotation_diff (float): rotational diffusion constant, :math:`D_r`, for all particles in the group.
        constraint (:py:class:`hoomd.md.update.constraint_ellipsoid`) specifies a constraint surface, to which particles are confined,
          such as update.constraint_ellipsoid.

    :py:class:`active` specifies that an active force should be added to all particles.
    Obeys :math:`\delta {\bf r}_i = \delta t v_0 \hat{p}_i`, where :math:`v_0` is the active velocity. In 2D
    :math:`\hat{p}_i = (\cos \theta_i, \sin \theta_i)` is the active force vector for particle :math:`i` and the
    diffusion of the active force vector follows :math:`\delta \theta / \delta t = \sqrt{2 D_r / \delta t} \Gamma`,
    where :math:`D_r` is the rotational diffusion constant, and the gamma function is a unit-variance random variable,
    whose components are uncorrelated in time, space, and between particles.
    In 3D, :math:`\hat{p}_i` is a unit vector in 3D space, and diffusion follows
    :math:`\delta \hat{p}_i / \delta t = \sqrt{2 D_r / \delta t} \Gamma (\hat{p}_i (\cos \theta - 1) + \hat{p}_r \sin \theta)`, where
    :math:`\hat{p}_r` is an uncorrelated random unit vector. The persistence length of an active particle's path is
    :math:`v_0 / D_r`.

    .. attention::
        :py:meth:`active` does not support MPI execution.

    Examples::

        force.active( seed=13, f_list=[tuple(3,0,0) for i in range(N)])

        ellipsoid = update.constraint_ellipsoid(group=groupA, P=(0,0,0), rx=3, ry=4, rz=5)
        force.active( seed=7, f_list=[tuple(1,2,3) for i in range(N)], orientation_link=False, rotation_diff=100, constraint=ellipsoid)
    """
    def __init__(self, seed, group, f_lst=None, t_lst=None, orientation_link=True, orientation_reverse_link=False, rotation_diff=0, constraint=None):

        # initialize the base class
        Force.__init__(self)

        if (f_lst is None) and (t_lst is None):
            raise RuntimeError('No forces or torques are being set')

        # input check
        if (f_lst is not None):
            for element in f_lst:
                if type(element) != tuple or len(element) != 3:
                    raise RuntimeError("Active force passed in should be a list of 3-tuples (fx, fy, fz)")
        else:
            f_lst = []
            for element in t_lst:
                f_lst.append((0,0,0))

        if (t_lst is not None):
            for element in t_lst:
                if type(element) != tuple or len(element) != 3:
                    raise RuntimeError("Active torque passed in should be a list of 3-tuples (tx, ty, tz)")
        else:
            t_lst = []
            for element in f_lst:
                t_lst.append((0,0,0))

        # assign constraints
        if (constraint is not None):
            if (constraint.__class__.__name__ == "constraint_ellipsoid"):
                P = constraint.P
                rx = constraint.rx
                ry = constraint.ry
                rz = constraint.rz
            else:
                raise RuntimeError("Active force constraint is not accepted (currently only accepts ellipsoids)")
        else:
            P = _hoomd.make_scalar3(0, 0, 0)
            rx = 0
            ry = 0
            rz = 0

        # create the c++ mirror class
        if not hoomd.context.current.device.cpp_exec_conf.isCUDAEnabled():
            self.cppForce = _md.ActiveForceCompute(hoomd.context.current.system_definition, group.cpp_group, seed, f_lst, t_lst,
                                                      orientation_link, orientation_reverse_link, rotation_diff, P, rx, ry, rz)

        else:
            self.cppForce = _md.ActiveForceComputeGPU(hoomd.context.current.system_definition, group.cpp_group, seed, f_lst, t_lst,
                                                         orientation_link, orientation_reverse_link, rotation_diff, P, rx, ry, rz)


        # store metadata
        self.metadata_fields = ['group', 'seed', 'orientation_link', 'rotation_diff', 'constraint']
        self.group = group
        self.seed = seed
        self.orientation_link = orientation_link
        self.orientation_reverse_link = orientation_reverse_link
        self.rotation_diff = rotation_diff
        self.constraint = constraint

        hoomd.context.current.system.addCompute(self.cppForce, self.force_name)

    # there are no coeffs to update in the active force compute
    def update_coeffs(self):
        pass


class dipole(_Force):
    R""" Treat particles as dipoles in an electric field.

    Args:
        field_x (float): x-component of the field (units?)
        field_y (float): y-component of the field (units?)
        field_z (float): z-component of the field (units?)
        p (float): magnitude of the particles' dipole moment in the local z direction

    Examples::

        force.external_field_dipole(field_x=0.0, field_y=1.0 ,field_z=0.5, p=1.0)
        const_ext_f_dipole = force.external_field_dipole(field_x=0.0, field_y=1.0 ,field_z=0.5, p=1.0)
    """
    def __init__(self, field_x,field_y,field_z,p):

        # initialize the base class
        Force.__init__(self)

        # create the c++ mirror class
        self.cppForce = _md.ConstExternalFieldDipoleForceCompute(hoomd.context.current.system_definition, field_x, field_y, field_z, p)

        hoomd.context.current.system.addCompute(self.cppForce, self.force_name)

        # store metadata
        self.metadata_fields = ['field_x', 'field_y', 'field_z']
        self.field_x = field_x
        self.field_y = field_y
        self.field_z = field_z

    def set_params(field_x, field_y,field_z,p):
        R""" Change the constant field and dipole moment.

        Args:
            field_x (float): x-component of the field (units?)
            field_y (float): y-component of the field (units?)
            field_z (float): z-component of the field (units?)
            p (float): magnitude of the particles' dipole moment in the local z direction

        Examples::

            const_ext_f_dipole = force.external_field_dipole(field_x=0.0, field_y=1.0 ,field_z=0.5, p=1.0)
            const_ext_f_dipole.setParams(field_x=0.1, field_y=0.1, field_z=0.0, p=1.0))

        """
        self.check_initialization()

        self.cppForce.setParams(field_x,field_y,field_z,p)

    # there are no coeffs to update in the constant ExternalFieldDipoleForceCompute
    def update_coeffs(self):
        pass<|MERGE_RESOLUTION|>--- conflicted
+++ resolved
@@ -58,27 +58,7 @@
         return self._cpp_obj.getVirials()
 
 
-<<<<<<< HEAD
 class constant(_Force):
-=======
-    forces = property(__forces);
-
-    ## \internal
-    # \brief Get metadata
-    def get_metadata(self):
-        data = hoomd.meta._metadata.get_metadata(self)
-        data['enabled'] = self.enabled
-        data['log'] = self.log
-        if self.name != "":
-            data['name'] = self.name
-
-        return data
-
-# set default counter
-_force.cur_id = 0;
-
-class constant(_force):
->>>>>>> 8b1c3ce7
     R""" Constant force.
 
     Args:
