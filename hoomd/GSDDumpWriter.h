// Copyright (c) 2009-2017 The Regents of the University of Michigan
// This file is part of the HOOMD-blue project, released under the BSD 3-Clause License.


#ifndef __GSDDUMPWRITER_H__
#define __GSDDUMPWRITER_H__

#include "Analyzer.h"
#include "ParticleGroup.h"
#include "SharedSignal.h"

#include <string>
#include <memory>
#include "hoomd/extern/gsd.h"

/*! \file GSDDumpWriter.h
    \brief Declares the GSDDumpWriter class
*/

#ifdef NVCC
#error This header cannot be compiled by nvcc
#endif

#include <hoomd/extern/pybind/include/pybind11/pybind11.h>

//! Analyzer for writing out GSD dump files
/*! GSDDumpWriter writes out the current state of the system to a GSD file
    every time analyze() is called. When a group is specified, only write out the
    particles in the group.

    On the first call to analyze() \a fname is created with a dcd header. If it already
    exists, append to the file (unless the user specifies overwrite=True).

    \ingroup analyzers
*/
class GSDDumpWriter : public Analyzer
    {
    public:
        //! Construct the writer
        GSDDumpWriter(std::shared_ptr<SystemDefinition> sysdef,
                      const std::string &fname,
                      std::shared_ptr<ParticleGroup> group,
                      bool overwrite=false,
                      bool truncate=false);

        //! Control attribute writes
        void setWriteAttribute(bool b)
            {
            m_write_attribute = b;
            }

        //! Control property writes
        void setWriteProperty(bool b)
            {
            m_write_property = b;
            }

        //! Control momentum writes
        void setWriteMomentum(bool b)
            {
            m_write_momentum = b;
            }

        //! Control topology writes
        void setWriteTopology(bool b)
            {
            m_write_topology = b;
            }

        //! Destructor
        ~GSDDumpWriter();

        //! Write out the data for the current timestep
        void analyze(unsigned int timestep);

<<<<<<< HEAD
        detail::SharedSignal<int (gsd_handle&)>& getWriteSignal() { return m_write_signal; }
=======
        hoomd::detail::SharedSignal<int (gsd_handle&)>& getWriteSignal() { return m_write_signal; }
>>>>>>> 6f6d6052

    private:
        std::string m_fname;                //!< The file name we are writing to
        bool m_overwrite;                   //!< True if file should be overwritten
        bool m_truncate;                    //!< True if we should truncate the file on every analyze()
        bool m_is_initialized;              //!< True if the file is open
        bool m_write_attribute;             //!< True if attributes should be written
        bool m_write_property;              //!< True if properties should be written
        bool m_write_momentum;              //!< True if momenta should be written
        bool m_write_topology;              //!< True if topology should be written
        gsd_handle m_handle;                //!< Handle to the file

        std::shared_ptr<ParticleGroup> m_group;   //!< Group to write out to the file

<<<<<<< HEAD
        detail::SharedSignal<int (gsd_handle&)> m_write_signal;
=======
        hoomd::detail::SharedSignal<int (gsd_handle&)> m_write_signal;
>>>>>>> 6f6d6052

        //! Write a type mapping out to the file
        void writeTypeMapping(std::string chunk, std::vector< std::string > type_mapping);

        //! Initializes the output file for writing
        void initFileIO();

        //! Write frame header
        void writeFrameHeader(unsigned int timestep);

        //! Write particle attributes
        void writeAttributes(const SnapshotParticleData<float>& snapshot, const std::map<unsigned int, unsigned int> &map);

        //! Write particle properties
        void writeProperties(const SnapshotParticleData<float>& snapshot, const std::map<unsigned int, unsigned int> &map);

        //! Write particle momenta
        void writeMomenta(const SnapshotParticleData<float>& snapshot, const std::map<unsigned int, unsigned int> &map);

        //! Write bond topology
        void writeTopology(BondData::Snapshot& bond,
                           AngleData::Snapshot& angle,
                           DihedralData::Snapshot& dihedral,
                           ImproperData::Snapshot& improper,
                           ConstraintData::Snapshot& constraint,
                           PairData::Snapshot& pair);

        //! Check and raise an exception if an error occurs
        void checkError(int retval);
    };

//! Exports the GSDDumpWriter class to python
void export_GSDDumpWriter(pybind11::module& m);

#endif<|MERGE_RESOLUTION|>--- conflicted
+++ resolved
@@ -73,11 +73,7 @@
         //! Write out the data for the current timestep
         void analyze(unsigned int timestep);
 
-<<<<<<< HEAD
-        detail::SharedSignal<int (gsd_handle&)>& getWriteSignal() { return m_write_signal; }
-=======
         hoomd::detail::SharedSignal<int (gsd_handle&)>& getWriteSignal() { return m_write_signal; }
->>>>>>> 6f6d6052
 
     private:
         std::string m_fname;                //!< The file name we are writing to
@@ -92,11 +88,7 @@
 
         std::shared_ptr<ParticleGroup> m_group;   //!< Group to write out to the file
 
-<<<<<<< HEAD
-        detail::SharedSignal<int (gsd_handle&)> m_write_signal;
-=======
         hoomd::detail::SharedSignal<int (gsd_handle&)> m_write_signal;
->>>>>>> 6f6d6052
 
         //! Write a type mapping out to the file
         void writeTypeMapping(std::string chunk, std::vector< std::string > type_mapping);
