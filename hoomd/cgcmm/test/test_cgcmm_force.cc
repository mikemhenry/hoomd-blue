// Copyright (c) 2009-2016 The Regents of the University of Michigan
// This file is part of the HOOMD-blue project, released under the BSD 3-Clause License.


// this include is necessary to get MPI included before anything else to support intel MPI
#include "hoomd/ExecutionConfiguration.h"

#include <iostream>

#include <functional>
#include <memory>

#include "hoomd/cgcmm/CGCMMForceCompute.h"
#ifdef ENABLE_CUDA
#include "hoomd/cgcmm/CGCMMForceComputeGPU.h"
#endif

#include "hoomd/md/NeighborListTree.h"
#include "hoomd/Initializers.h"

#include <math.h>

using namespace std;
<<<<<<< HEAD
using namespace std::placeholders;
=======

>>>>>>> 681748a3

/*! \file cgcmm_force_test.cc
    \brief Implements unit tests for CGCMMForceCompute and descendants
    \ingroup unit_tests
*/

#include "hoomd/test/upp11_config.h"

HOOMD_UP_MAIN();

//! Typedef'd CGCMMForceCompute factory
typedef std::function<std::shared_ptr<CGCMMForceCompute> (std::shared_ptr<SystemDefinition> sysdef, std::shared_ptr<NeighborList> nlist, Scalar r_cut)> cgcmmforce_creator;

//! Test the ability of the cgcmm LJ12-4 force compute to actually calucate forces
void cgcmm_force_particle124_test(cgcmmforce_creator cgcmm_creator, std::shared_ptr<ExecutionConfiguration> exec_conf)
    {
    // this 3-particle test subtly checks several conditions
    // the particles are arranged on the x axis,  1   2   3
    // such that 2 is inside the cuttoff radius of 1 and 3, but 1 and 3 are outside the cuttoff
    // of course, the buffer will be set on the neighborlist so that 3 is included in it
    // thus, this case tests the ability of the force summer to sum more than one force on
    // a particle and ignore a particle outside the radius

    // periodic boundary conditions will be handeled in another test
    std::shared_ptr<SystemDefinition> sysdef_3(new SystemDefinition(3, BoxDim(1000.0), 1, 0, 0, 0, 0, exec_conf));
    std::shared_ptr<ParticleData> pdata_3 = sysdef_3->getParticleData();

    pdata_3->setPosition(0,make_scalar3(0.0,0.0,0.0));
    pdata_3->setPosition(1,make_scalar3(pow(3.0,1.0/8.0),0.0,0.0));
    pdata_3->setPosition(2,make_scalar3(2.0*pow(3.0,1.0/8.0),0.0,0.0));

    std::shared_ptr<NeighborListTree> nlist_3(new NeighborListTree(sysdef_3, Scalar(1.3), Scalar(3.0)));
    std::shared_ptr<CGCMMForceCompute> fc_3 = cgcmm_creator(sysdef_3, nlist_3, Scalar(1.3));

    // first test: setup a sigma of 1.0 so that all forces will be 0
    Scalar epsilon = Scalar(1.15);
    Scalar sigma = Scalar(1.0);
    Scalar alpha = Scalar(1.0);
    Scalar lj1 = Scalar(2.598076) * epsilon * pow(sigma,Scalar(12.0));
    Scalar lj2 = Scalar(0.0);
    Scalar lj3 = Scalar(0.0);
    Scalar lj4 = -alpha * Scalar(2.598076) * epsilon * pow(sigma,Scalar(4.0));
    //Scalar lj1 = Scalar(0.0);
    //Scalar lj2 = alpha * Scalar(6.75) * epsilon * pow(sigma,Scalar(6.0));
    //Scalar lj3 = Scalar(6.75) * epsilon * pow(sigma,Scalar(9.0));
    //Scalar lj4 = Scalar(0.0);

    fc_3->setParams(0,0,lj1,lj2,lj3,lj4);

    // compute the forces
    fc_3->compute(0);

    {
    GPUArray<Scalar4>& force_array_1 =  fc_3->getForceArray();
    GPUArray<Scalar>& virial_array_1 =  fc_3->getVirialArray();
    unsigned int pitch = fc_3->getVirialArray().getPitch();
    ArrayHandle<Scalar4> h_force_1(force_array_1,access_location::host,access_mode::read);
    ArrayHandle<Scalar> h_virial_1(virial_array_1,access_location::host,access_mode::read);
    MY_CHECK_SMALL(h_force_1.data[0].x, tol);
    MY_CHECK_SMALL(h_force_1.data[0].y, tol);
    MY_CHECK_SMALL(h_force_1.data[0].z, tol);
    MY_CHECK_CLOSE(h_force_1.data[0].w, -0.575, tol);
    MY_CHECK_SMALL(h_virial_1.data[0*pitch+0]
                        +h_virial_1.data[3*pitch+0]
                        +h_virial_1.data[5*pitch+0], tol);

    MY_CHECK_SMALL(h_force_1.data[1].x, tol);
    MY_CHECK_SMALL(h_force_1.data[1].y, tol);
    MY_CHECK_SMALL(h_force_1.data[1].z, tol);
    MY_CHECK_CLOSE(h_force_1.data[1].w, -1.15, tol);
    MY_CHECK_SMALL(h_virial_1.data[0*pitch+1]
                        +h_virial_1.data[3*pitch+1]
                        +h_virial_1.data[5*pitch+1], tol);

    MY_CHECK_SMALL(h_force_1.data[2].x, tol);
    MY_CHECK_SMALL(h_force_1.data[2].y, tol);
    MY_CHECK_SMALL(h_force_1.data[2].z, tol);
    MY_CHECK_CLOSE(h_force_1.data[2].w, -0.575, tol);
    MY_CHECK_SMALL(h_virial_1.data[0*pitch+2]
                        +h_virial_1.data[3*pitch+2]
                        +h_virial_1.data[5*pitch+2], tol);
    }

    // now change sigma and alpha so we can check that it is computing the right force
    sigma = Scalar(1.2); // < bigger sigma should push particle 0 left and particle 2 right
    alpha = Scalar(0.45);
    lj1 = Scalar(2.598076) * epsilon * pow(sigma,Scalar(12.0));
    lj2 = Scalar(0.0);
    lj3 = Scalar(0.0);
    lj4 = -alpha * Scalar(2.598076) * epsilon * pow(sigma,Scalar(4.0));
    fc_3->setParams(0,0,lj1,lj2,lj3,lj4);
    fc_3->compute(1);

    {
    GPUArray<Scalar4>& force_array_2 =  fc_3->getForceArray();
    GPUArray<Scalar>& virial_array_2 =  fc_3->getVirialArray();
    ArrayHandle<Scalar4> h_force_2(force_array_2,access_location::host,access_mode::read);
    ArrayHandle<Scalar> h_virial_2(virial_array_2,access_location::host,access_mode::read);
    unsigned int pitch = virial_array_2.getPitch();
    MY_CHECK_CLOSE(h_force_2.data[0].x, -48.0146523, tol);
    MY_CHECK_SMALL(h_force_2.data[0].y, tol);
    MY_CHECK_SMALL(h_force_2.data[0].z, tol);
    MY_CHECK_CLOSE(h_force_2.data[0].w, 1.758563, tol);
    MY_CHECK_CLOSE(Scalar(1./3.)*(h_virial_2.data[0*pitch+0]
                                 +h_virial_2.data[3*pitch+0]
                                 +h_virial_2.data[5*pitch+0]), 9.18042374, tol);

    // center particle should still be a 0 force by symmetry
    MY_CHECK_SMALL(h_force_2.data[1].x, tol);
    MY_CHECK_SMALL(h_force_2.data[1].y, 1e-5);
    MY_CHECK_SMALL(h_force_2.data[1].z, 1e-5);
    // there is still an energy and virial, though
    MY_CHECK_CLOSE(h_force_2.data[1].w, 3.517125, tol);
    MY_CHECK_CLOSE(Scalar(1./3.)*(h_virial_2.data[0*pitch+1]
                                 +h_virial_2.data[3*pitch+1]
                                 +h_virial_2.data[5*pitch+1]),18.3608475, tol);

    MY_CHECK_CLOSE(h_force_2.data[2].x, 48.0146561, tol);
    MY_CHECK_SMALL(h_force_2.data[2].y, tol);
    MY_CHECK_SMALL(h_force_2.data[2].z, tol);
    MY_CHECK_CLOSE(h_force_2.data[2].w, 1.758563, tol);
    MY_CHECK_CLOSE(Scalar(1./3.)*(h_virial_2.data[0*pitch+2]
                                 +h_virial_2.data[3*pitch+2]
                                 +h_virial_2.data[5*pitch+2]),9.18042374, tol);
    }

    // swap the order of particles 0 ans 2 in memory to check that the force compute handles this properly
    {
    ArrayHandle<Scalar4> h_pos(pdata_3->getPositions(), access_location::host, access_mode::readwrite);
    ArrayHandle<unsigned int> h_tag(pdata_3->getTags(), access_location::host, access_mode::readwrite);
    ArrayHandle<unsigned int> h_rtag(pdata_3->getRTags(), access_location::host, access_mode::readwrite);

    h_pos.data[2].x = h_pos.data[2].y = h_pos.data[2].z = 0.0;
    h_pos.data[0].x = Scalar(2.0*pow(3.0,1.0/8.0)); h_pos.data[0].y = h_pos.data[0].z = 0.0;

    h_tag.data[0] = 2;
    h_tag.data[2] = 0;
    h_rtag.data[0] = 2;
    h_rtag.data[2] = 0;
    }

    // notify the particle data that we changed the order
    pdata_3->notifyParticleSort();

    // recompute the forces at the same timestep, they should be updated
    fc_3->compute(1);

    {
    GPUArray<Scalar4>& force_array_3 =  fc_3->getForceArray();
    GPUArray<Scalar>& virial_array_3 =  fc_3->getVirialArray();
    ArrayHandle<Scalar4> h_force_3(force_array_3,access_location::host,access_mode::read);
    ArrayHandle<Scalar> h_virial_3(virial_array_3,access_location::host,access_mode::read);
    MY_CHECK_CLOSE(h_force_3.data[0].x, 48.0146523, tol);
    MY_CHECK_CLOSE(h_force_3.data[2].x, -48.0146523, tol);
    }
    }

//! Test the ability of the cgcmm LJ9-6 force compute to actually calucate forces
void cgcmm_force_particle96_test(cgcmmforce_creator cgcmm_creator, std::shared_ptr<ExecutionConfiguration> exec_conf)
    {
    // this 3-particle test subtly checks several conditions
    // the particles are arranged on the x axis,  1   2   3
    // such that 2 is inside the cuttoff radius of 1 and 3, but 1 and 3 are outside the cuttoff
    // of course, the buffer will be set on the neighborlist so that 3 is included in it
    // thus, this case tests the ability of the force summer to sum more than one force on
    // a particle and ignore a particle outside the radius

    // periodic boundary conditions will be handeled in another test
    std::shared_ptr<SystemDefinition> sysdef_3(new SystemDefinition(3, BoxDim(1000.0), 1, 0, 0, 0, 0, exec_conf));
    std::shared_ptr<ParticleData> pdata_3 = sysdef_3->getParticleData();

    {
    ArrayHandle<Scalar4> h_pos(pdata_3->getPositions(), access_location::host, access_mode::readwrite);
    h_pos.data[0].x = h_pos.data[0].y = h_pos.data[0].z = 0.0;
    h_pos.data[1].x = Scalar(pow(1.5,1.0/3.0)); h_pos.data[1].y = h_pos.data[1].z = 0.0;
    h_pos.data[2].x = Scalar(2.0*pow(1.5,1.0/3.0)); h_pos.data[2].y = h_pos.data[2].z = 0.0;
    }
    std::shared_ptr<NeighborListTree> nlist_3(new NeighborListTree(sysdef_3, Scalar(1.3), Scalar(3.0)));
    std::shared_ptr<CGCMMForceCompute> fc_3 = cgcmm_creator(sysdef_3, nlist_3, Scalar(1.3));

    // first test: setup a sigma of 1.0 so that all forces will be 0
    Scalar epsilon = Scalar(1.15);
    Scalar sigma = Scalar(1.0);
    Scalar alpha = Scalar(1.0);
    Scalar lj1 = Scalar(0.0);
    Scalar lj2 = Scalar(6.75) * epsilon * pow(sigma,Scalar(9.0));
    Scalar lj3 = -alpha * Scalar(6.75) * epsilon * pow(sigma,Scalar(6.0));
    Scalar lj4 = Scalar(0.0);

    fc_3->setParams(0,0,lj1,lj2,lj3,lj4);

    // compute the forces
    fc_3->compute(0);

    {
    GPUArray<Scalar4>& force_array_4 =  fc_3->getForceArray();
    GPUArray<Scalar>& virial_array_4 =  fc_3->getVirialArray();
    unsigned int pitch = virial_array_4.getPitch();
    ArrayHandle<Scalar4> h_force_4(force_array_4,access_location::host,access_mode::read);
    ArrayHandle<Scalar> h_virial_4(virial_array_4,access_location::host,access_mode::read);
    MY_CHECK_SMALL(h_force_4.data[0].x, tol);
    MY_CHECK_SMALL(h_force_4.data[0].y, tol);
    MY_CHECK_SMALL(h_force_4.data[0].z, tol);
    MY_CHECK_CLOSE(h_force_4.data[0].w, -0.575, tol);
    MY_CHECK_SMALL(h_virial_4.data[0*pitch+0]
                        +h_virial_4.data[3*pitch+0]
                        +h_virial_4.data[5*pitch+0], tol);

    MY_CHECK_SMALL(h_force_4.data[1].x, tol);
    MY_CHECK_SMALL(h_force_4.data[1].y, tol);
    MY_CHECK_SMALL(h_force_4.data[1].z, tol);
    MY_CHECK_CLOSE(h_force_4.data[1].w, -1.15, tol);
    MY_CHECK_SMALL(h_virial_4.data[0*pitch+1]
                        +h_virial_4.data[3*pitch+1]
                        +h_virial_4.data[5*pitch+1], tol);

    MY_CHECK_SMALL(h_force_4.data[2].x, tol);
    MY_CHECK_SMALL(h_force_4.data[2].y, tol);
    MY_CHECK_SMALL(h_force_4.data[2].z, tol);
    MY_CHECK_CLOSE(h_force_4.data[2].w, -0.575, tol);
    MY_CHECK_SMALL(h_virial_4.data[0*pitch+2]
                        +h_virial_4.data[3*pitch+2]
                        +h_virial_4.data[5*pitch+2], tol);

    }

    // now change sigma and alpha so we can check that it is computing the right force
    sigma = Scalar(1.2); // < bigger sigma should push particle 0 left and particle 2 right
    alpha = Scalar(0.45);
    lj1 = Scalar(0.0);
    lj2 = Scalar(6.75) * epsilon * pow(sigma,Scalar(9.0));
    lj3 = -alpha * Scalar(6.75) * epsilon * pow(sigma,Scalar(6.0));
    lj4 = Scalar(0.0);
    fc_3->setParams(0,0,lj1,lj2,lj3,lj4);
    fc_3->compute(1);

    {
    GPUArray<Scalar4>& force_array_5 =  fc_3->getForceArray();
    GPUArray<Scalar>& virial_array_5 =  fc_3->getVirialArray();
    unsigned int pitch = virial_array_5.getPitch();
    ArrayHandle<Scalar4> h_force_5(force_array_5,access_location::host,access_mode::read);
    ArrayHandle<Scalar> h_virial_5(virial_array_5,access_location::host,access_mode::read);
    MY_CHECK_CLOSE(h_force_5.data[0].x, -69.00675, tol);
    MY_CHECK_SMALL(h_force_5.data[0].y, tol);
    MY_CHECK_SMALL(h_force_5.data[0].z, tol);
    MY_CHECK_CLOSE(h_force_5.data[0].w, 3.615877, tol);
    MY_CHECK_CLOSE(Scalar(1./3.)*(h_virial_5.data[0*pitch+0]
                        +h_virial_5.data[3*pitch+0]
                        +h_virial_5.data[5*pitch+0]), 13.1655083,tol);

    // center particle should still be a 0 force by symmetry
    MY_CHECK_SMALL(h_force_5.data[1].x, tol);
    MY_CHECK_SMALL(h_force_5.data[1].y, 1e-5);
    MY_CHECK_SMALL(h_force_5.data[1].z, 1e-5);
    // there is still an energy and virial, though
    MY_CHECK_CLOSE(h_force_5.data[1].w, 7.231755, tol);
    MY_CHECK_CLOSE(Scalar(1./3.)*(h_virial_5.data[0*pitch+1]
                        +h_virial_5.data[3*pitch+1]
                        +h_virial_5.data[5*pitch+1]), 26.3310165,tol);

    MY_CHECK_CLOSE(h_force_5.data[2].x, 69.00675, tol);
    MY_CHECK_SMALL(h_force_5.data[2].y, tol);
    MY_CHECK_SMALL(h_force_5.data[2].z, tol);
    MY_CHECK_CLOSE(h_force_5.data[2].w, 3.615877, tol);
    MY_CHECK_CLOSE(Scalar(1./3.)*(h_virial_5.data[0*pitch+2]
                        +h_virial_5.data[3*pitch+2]
                        +h_virial_5.data[5*pitch+2]), 13.1655083,tol);
    }

    // swap the order of particles 0 ans 2 in memory to check that the force compute handles this properly
    {
    ArrayHandle<Scalar4> h_pos(pdata_3->getPositions(), access_location::host, access_mode::readwrite);
    ArrayHandle<unsigned int> h_tag(pdata_3->getTags(), access_location::host, access_mode::readwrite);
    ArrayHandle<unsigned int> h_rtag(pdata_3->getRTags(), access_location::host, access_mode::readwrite);

    h_pos.data[2].x = h_pos.data[2].y = h_pos.data[2].z = 0.0;
    h_pos.data[0].x = Scalar(2.0*pow(1.5,1.0/3.0)); h_pos.data[0].y = h_pos.data[0].z = 0.0;

    h_tag.data[0] = 2;
    h_tag.data[2] = 0;
    h_rtag.data[0] = 2;
    h_rtag.data[2] = 0;
    }

    // notify the particle data that we changed the order
    pdata_3->notifyParticleSort();

    // recompute the forces at the same timestep, they should be updated
    fc_3->compute(1);

    {
    GPUArray<Scalar4>& force_array_6 =  fc_3->getForceArray();
    GPUArray<Scalar>& virial_array_6 =  fc_3->getVirialArray();
    ArrayHandle<Scalar4> h_force_6(force_array_6,access_location::host,access_mode::read);
    ArrayHandle<Scalar> h_virial_6(virial_array_6,access_location::host,access_mode::read);
    MY_CHECK_CLOSE(h_force_6.data[0].x, 69.00675, tol);
    MY_CHECK_CLOSE(h_force_6.data[2].x, -69.00675, tol);
    }
    }

//! Tests the ability of a CGCMMForceCompute to handle periodic boundary conditions
void cgcmm_force_periodic_test(cgcmmforce_creator cgcmm_creator, std::shared_ptr<ExecutionConfiguration> exec_conf)
    {
    ////////////////////////////////////////////////////////////////////
    // now, lets do a more thorough test and include boundary conditions
    // there are way too many permutations to test here, so I will simply
    // test +x, -x, +y, -y, +z, and -z independantly
    // build a 6 particle system with particles across each boundary
    // also test the ability of the force compute to use different particle types

    std::shared_ptr<SystemDefinition> sysdef_6(new SystemDefinition(6, BoxDim(20.0, 40.0, 60.0), 3, 0, 0, 0, 0, exec_conf));
    std::shared_ptr<ParticleData> pdata_6 = sysdef_6->getParticleData();

    pdata_6->setPosition(0,make_scalar3(-9.6,0.0,0.0));
    pdata_6->setPosition(1,make_scalar3(9.6,0.0,0.0));
    pdata_6->setPosition(2,make_scalar3(0.0,-19.6,0.0));
    pdata_6->setPosition(3,make_scalar3(0.0,19.6,0.0));
    pdata_6->setPosition(4,make_scalar3(0.0,0.0,-29.6));
    pdata_6->setPosition(5,make_scalar3(0.0,0.0,29.6));

    pdata_6->setType(0,0);
    pdata_6->setType(1,1);
    pdata_6->setType(2,2);
    pdata_6->setType(3,0);
    pdata_6->setType(4,2);
    pdata_6->setType(5,1);

    std::shared_ptr<NeighborListTree> nlist_6(new NeighborListTree(sysdef_6, Scalar(1.3), Scalar(3.0)));
    std::shared_ptr<CGCMMForceCompute> fc_6 = cgcmm_creator(sysdef_6, nlist_6, Scalar(1.3));

    // choose a small sigma so that all interactions are attractive
    Scalar epsilon = Scalar(1.0);
    Scalar sigma = Scalar(0.5);
    Scalar alpha = Scalar(0.45);
    Scalar lj1 = Scalar(4.0) * epsilon * pow(sigma,Scalar(12.0));
    Scalar lj2 = Scalar(0.0);
    Scalar lj3 = -alpha * Scalar(4.0) * epsilon * pow(sigma,Scalar(6.0));
    Scalar lj4 = Scalar(0.0);

    // make life easy: just change epsilon for the different pairs
    fc_6->setParams(0,0,lj1,lj2,lj3,lj4);
    fc_6->setParams(0,1,Scalar(2.0)*lj1,Scalar(2.0)*lj2,Scalar(2.0)*lj3,Scalar(2.0)*lj4);
    fc_6->setParams(0,2,Scalar(3.0)*lj1,Scalar(3.0)*lj2,Scalar(3.0)*lj3,Scalar(3.0)*lj4);
    fc_6->setParams(1,1,Scalar(4.0)*lj1,Scalar(4.0)*lj2,Scalar(4.0)*lj3,Scalar(4.0)*lj4);
    fc_6->setParams(1,2,Scalar(5.0)*lj1,Scalar(5.0)*lj2,Scalar(5.0)*lj3,Scalar(5.0)*lj4);
    fc_6->setParams(2,2,Scalar(6.0)*lj1,Scalar(6.0)*lj2,Scalar(6.0)*lj3,Scalar(6.0)*lj4);

    fc_6->compute(0);

    {
    GPUArray<Scalar4>& force_array_7 =  fc_6->getForceArray();
    GPUArray<Scalar>& virial_array_7 =  fc_6->getVirialArray();
    unsigned int pitch = virial_array_7.getPitch();
    ArrayHandle<Scalar4> h_force_7(force_array_7,access_location::host,access_mode::read);
    ArrayHandle<Scalar> h_virial_7(virial_array_7,access_location::host,access_mode::read);
    // particle 0 should be pulled left
    MY_CHECK_CLOSE(h_force_7.data[0].x, -1.18299976747949, tol);
    MY_CHECK_SMALL(h_force_7.data[0].y, tol);
    MY_CHECK_SMALL(h_force_7.data[0].z, tol);
    MY_CHECK_CLOSE(Scalar(1./3.)*(h_virial_7.data[0*pitch+0]
                                 +h_virial_7.data[3*pitch+0]
                                 +h_virial_7.data[5*pitch+0]), -0.15773330233059, tol);

    // particle 1 should be pulled right
    MY_CHECK_CLOSE(h_force_7.data[1].x, 1.18299976747949, tol);
    MY_CHECK_SMALL(h_force_7.data[1].y, 1e-5);
    MY_CHECK_SMALL(h_force_7.data[1].z, 1e-5);
    MY_CHECK_CLOSE(Scalar(1./3.)*(h_virial_7.data[0*pitch+1]
                                 +h_virial_7.data[3*pitch+1]
                                 +h_virial_7.data[5*pitch+1]), -0.15773330233059, tol);

    // particle 2 should be pulled down
    MY_CHECK_CLOSE(h_force_7.data[2].y, -1.77449965121923, tol);
    MY_CHECK_SMALL(h_force_7.data[2].x, tol);
    MY_CHECK_SMALL(h_force_7.data[2].z, tol);
    MY_CHECK_CLOSE(Scalar(1./3.)*(h_virial_7.data[0*pitch+2]
                                 +h_virial_7.data[3*pitch+2]
                                 +h_virial_7.data[5*pitch+2]), -0.23659995349591, tol);

    // particle 3 should be pulled up
    MY_CHECK_CLOSE(h_force_7.data[3].y, 1.77449965121923, tol);
    MY_CHECK_SMALL(h_force_7.data[3].x, 1e-5);
    MY_CHECK_SMALL(h_force_7.data[3].z, 1e-5);
    MY_CHECK_CLOSE(Scalar(1./3.)*(h_virial_7.data[0*pitch+3]
                                 +h_virial_7.data[3*pitch+3]
                                 +h_virial_7.data[5*pitch+3]), -0.23659995349591, tol);

    // particle 4 should be pulled back
    MY_CHECK_CLOSE(h_force_7.data[4].z, -2.95749941869871, tol);
    MY_CHECK_SMALL(h_force_7.data[4].x, tol);
    MY_CHECK_SMALL(h_force_7.data[4].y, tol);
    MY_CHECK_CLOSE(Scalar(1./3.)*(h_virial_7.data[0*pitch+4]
                                 +h_virial_7.data[3*pitch+4]
                                 +h_virial_7.data[5*pitch+4]),  -0.39433325582651, tol);

    // particle 3 should be pulled forward
    MY_CHECK_CLOSE(h_force_7.data[5].z, 2.95749941869871, tol);
    MY_CHECK_SMALL(h_force_7.data[5].x, 1e-5);
    MY_CHECK_SMALL(h_force_7.data[5].y, 1e-5);
    MY_CHECK_CLOSE(Scalar(1./3.)*(h_virial_7.data[0*pitch+5]
                                 +h_virial_7.data[3*pitch+5]
                                 +h_virial_7.data[5*pitch+5]),  -0.39433325582651, tol);
    }
    }

//! Unit test a comparison between 2 CGCMMForceComputes on a "real" system
void cgcmm_force_comparison_test(cgcmmforce_creator cgcmm_creator1, cgcmmforce_creator cgcmm_creator2, std::shared_ptr<ExecutionConfiguration> exec_conf)
    {
    const unsigned int N = 5000;

    // create a random particle system to sum forces on
    RandomInitializer rand_init(N, Scalar(0.2), Scalar(0.9), "A");
    std::shared_ptr< SnapshotSystemData<Scalar> > snap;
    snap = rand_init.getSnapshot();
    std::shared_ptr<SystemDefinition> sysdef(new SystemDefinition(snap, exec_conf));
    std::shared_ptr<NeighborListTree> nlist(new NeighborListTree(sysdef, Scalar(3.0), Scalar(0.8)));

    std::shared_ptr<CGCMMForceCompute> fc1 = cgcmm_creator1(sysdef, nlist, Scalar(3.0));
    std::shared_ptr<CGCMMForceCompute> fc2 = cgcmm_creator2(sysdef, nlist, Scalar(3.0));

    // setup some values for alpha and sigma
    Scalar epsilon = Scalar(1.0);
    Scalar sigma = Scalar(1.2);
    Scalar alpha = Scalar(0.45);
    Scalar lj1 = Scalar(4.0) * epsilon * pow(sigma,Scalar(12.0));
    Scalar lj2 = Scalar(0.0);
    Scalar lj3 = -alpha * Scalar(4.0) * epsilon * pow(sigma,Scalar(6.0));
    Scalar lj4 = Scalar(0.0);

    // specify the force parameters
    fc1->setParams(0,0,lj1,lj2,lj3,lj4);
    fc2->setParams(0,0,lj1,lj2,lj3,lj4);

    // compute the forces
    fc1->compute(0);
    fc2->compute(0);

    {
    // verify that the forces are identical (within roundoff errors)
    GPUArray<Scalar4>& force_array_8 =  fc1->getForceArray();
    GPUArray<Scalar>& virial_array_8 =  fc1->getVirialArray();
    unsigned int pitch = virial_array_8.getPitch();
    ArrayHandle<Scalar4> h_force_8(force_array_8,access_location::host,access_mode::read);
    ArrayHandle<Scalar> h_virial_8(virial_array_8,access_location::host,access_mode::read);
    GPUArray<Scalar4>& force_array_9 =  fc2->getForceArray();
    GPUArray<Scalar>& virial_array_9 =  fc2->getVirialArray();
    ArrayHandle<Scalar4> h_force_9(force_array_9,access_location::host,access_mode::read);
    ArrayHandle<Scalar> h_virial_9(virial_array_9,access_location::host,access_mode::read);

    // compare average deviation between the two computes
    double deltaf2 = 0.0;
    double deltape2 = 0.0;
    double deltav2[6];
    for (unsigned int i = 0; i < 6; i++)
        deltav2[i] = 0.0;

    for (unsigned int i = 0; i < N; i++)
        {
        deltaf2 += double(h_force_9.data[i].x - h_force_8.data[i].x) * double(h_force_9.data[i].x - h_force_8.data[i].x);
        deltaf2 += double(h_force_9.data[i].y - h_force_8.data[i].y) * double(h_force_9.data[i].y - h_force_8.data[i].y);
        deltaf2 += double(h_force_9.data[i].z - h_force_8.data[i].z) * double(h_force_9.data[i].z - h_force_8.data[i].z);
        deltape2 += double(h_force_9.data[i].w - h_force_8.data[i].w) * double(h_force_9.data[i].w - h_force_8.data[i].w);
        for (int j = 0; j < 6; j++)
            deltav2[j] += double(h_virial_9.data[j*pitch+i] - h_virial_8.data[j*pitch+i]) * double(h_virial_9.data[j*pitch+i] - h_virial_8.data[j*pitch+i]);

        // also check that each individual calculation is somewhat close
        }
    deltaf2 /= double(sysdef->getParticleData()->getN());
    deltape2 /= double(sysdef->getParticleData()->getN());
    for (unsigned int j = 0; j < 6; j++)
        deltav2[j] /= double(sysdef->getParticleData()->getN());
    CHECK_SMALL(deltaf2, double(tol_small));
    CHECK_SMALL(deltape2, double(tol_small));
    CHECK_SMALL(deltav2[0], double(tol_small));
    CHECK_SMALL(deltav2[1], double(tol_small));
    CHECK_SMALL(deltav2[2], double(tol_small));
    CHECK_SMALL(deltav2[3], double(tol_small));
    CHECK_SMALL(deltav2[4], double(tol_small));
    CHECK_SMALL(deltav2[5], double(tol_small));
    }
    }

//! CGCMMForceCompute creator for unit tests
std::shared_ptr<CGCMMForceCompute> base_class_cgcmm_creator(std::shared_ptr<SystemDefinition> sysdef, std::shared_ptr<NeighborList> nlist, Scalar r_cut)
    {
    return std::shared_ptr<CGCMMForceCompute>(new CGCMMForceCompute(sysdef, nlist, r_cut));
    }

#ifdef ENABLE_CUDA
//! CGCMMForceComputeGPU creator for unit tests
std::shared_ptr<CGCMMForceCompute> gpu_cgcmm_creator(std::shared_ptr<SystemDefinition> sysdef, std::shared_ptr<NeighborList> nlist, Scalar r_cut)
    {
    nlist->setStorageMode(NeighborList::full);
    std::shared_ptr<CGCMMForceComputeGPU> cgcmm(new CGCMMForceComputeGPU(sysdef, nlist, r_cut));
    // the default block size kills valgrind :) reduce it
    cgcmm->setBlockSize(64);
    return cgcmm;
    }
#endif

//! test case for particle test on CPU
UP_TEST( CGCMMForce_particle124 )
    {
    cgcmmforce_creator cgcmm_creator_base = bind(base_class_cgcmm_creator, _1, _2, _3);
    cgcmm_force_particle124_test(cgcmm_creator_base, std::shared_ptr<ExecutionConfiguration>(new ExecutionConfiguration(ExecutionConfiguration::CPU)));
    }

//! test case for particle test on CPU
UP_TEST( CGCMMForce_particle96 )
    {
    cgcmmforce_creator cgcmm_creator_base = bind(base_class_cgcmm_creator, _1, _2, _3);
    cgcmm_force_particle96_test(cgcmm_creator_base, std::shared_ptr<ExecutionConfiguration>(new ExecutionConfiguration(ExecutionConfiguration::CPU)));
    }

//! test case for periodic test on CPU
UP_TEST( CGCMMForce_periodic )
    {
    cgcmmforce_creator cgcmm_creator_base = bind(base_class_cgcmm_creator, _1, _2, _3);
    cgcmm_force_periodic_test(cgcmm_creator_base, std::shared_ptr<ExecutionConfiguration>(new ExecutionConfiguration(ExecutionConfiguration::CPU)));
    }

# ifdef ENABLE_CUDA
//! test case for particle test on GPU - threaded
UP_TEST( CGCMMForceGPU_particle124 )
    {
    cgcmmforce_creator cgcmm_creator_gpu = bind(gpu_cgcmm_creator, _1, _2, _3);
    cgcmm_force_particle124_test(cgcmm_creator_gpu, std::shared_ptr<ExecutionConfiguration>(new ExecutionConfiguration(ExecutionConfiguration::GPU)));
    }

//! test case for particle test on GPU - threaded
UP_TEST( CGCMMForceGPU_particle96 )
    {
    cgcmmforce_creator cgcmm_creator_gpu = bind(gpu_cgcmm_creator, _1, _2, _3);
    cgcmm_force_particle96_test(cgcmm_creator_gpu, std::shared_ptr<ExecutionConfiguration>(new ExecutionConfiguration(ExecutionConfiguration::GPU)));
    }

//! test case for periodic test on the GPU
UP_TEST( CGCMMForceGPU_periodic )
    {
    cgcmmforce_creator cgcmm_creator_gpu = bind(gpu_cgcmm_creator, _1, _2, _3);
    cgcmm_force_periodic_test(cgcmm_creator_gpu, std::shared_ptr<ExecutionConfiguration>(new ExecutionConfiguration(ExecutionConfiguration::GPU)));
    }

//! test case for comparing GPU output to base class output
UP_TEST( CGCMMForceGPU_compare )
    {
    cgcmmforce_creator cgcmm_creator_gpu = bind(gpu_cgcmm_creator, _1, _2, _3);
    cgcmmforce_creator cgcmm_creator_base = bind(base_class_cgcmm_creator, _1, _2, _3);
    cgcmm_force_comparison_test(cgcmm_creator_base, cgcmm_creator_gpu, std::shared_ptr<ExecutionConfiguration>(new ExecutionConfiguration(ExecutionConfiguration::GPU)));
    }

#endif<|MERGE_RESOLUTION|>--- conflicted
+++ resolved
@@ -21,11 +21,7 @@
 #include <math.h>
 
 using namespace std;
-<<<<<<< HEAD
 using namespace std::placeholders;
-=======
-
->>>>>>> 681748a3
 
 /*! \file cgcmm_force_test.cc
     \brief Implements unit tests for CGCMMForceCompute and descendants
