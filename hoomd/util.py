# Copyright (c) 2009-2019 The Regents of the University of Michigan
# This file is part of the HOOMD-blue project, released under the BSD 3-Clause License.

# Maintainer: joaander

R""" Utilities.
"""

from numpy import ndarray
from inspect import isclass
from copy import deepcopy
from hoomd.trigger import PeriodicTrigger
from hoomd.variant import Constant

## \internal
# \brief Compatibility definition of a basestring for python 2/3
try:
    _basestring = basestring
except NameError:
    _basestring = str

## \internal
# \brief Checks if a variable is an instance of a string and always returns a list.
# \param s Variable to turn into a list
# \returns A list
def listify(s):
    if isinstance(s, _basestring):
        return [s]
    else:
        return list(s)

## \internal
# \brief Internal flag tracking if status lines should be quieted
_status_quiet_count = 0


def to_camel_case(string):
    return string.replace('_', ' ').title().replace(' ', '')


def is_iterable(obj):
    '''Returns True if object is iterable and not a str or dict.'''
    return not isclass(obj) and hasattr(obj, '__iter__') \
        and not bad_iterable_type(obj)


def is_mapping(obj):
    return not isclass(obj) \
        and all([hasattr(obj, attr) for attr in ('keys', 'values', 'items')])


def bad_iterable_type(obj):
    '''Returns True if str or dict.'''
    return isinstance(obj, str) or isinstance(obj, dict)


def dict_map(dict_, func):
    new_dict = dict()
    for key, value in dict_.items():
        if isinstance(value, dict):
            new_dict[key] = dict_map(value, func)
        else:
            new_dict[key] = func(value)
    return new_dict


def dict_fold(dict_, func, init_value, use_keys=False):
    final_value = init_value
    for key, value in dict_.items():
        if isinstance(value, dict):
            final_value = dict_fold(value, func, final_value)
        else:
            if use_keys:
                final_value = func(key, final_value)
            else:
                final_value = func(value, final_value)
    return final_value


def dict_flatten(dict_):
    return _dict_flatten(dict_, None)


def _dict_flatten(value, key):
    if key is None:
        new_dict = dict()
        for key, inner in value.items():
            new_dict.update(_dict_flatten(inner, (key,)))
        return new_dict
    elif not isinstance(value, dict):
        return {key: value}
    else:
        new_dict = dict()
        for k, val in value.items():
            new_dict.update(_dict_flatten(val, key + (k,)))
        return new_dict


class NamespaceDict:
    def __init__(self, dict_=None):
        self._dict = dict() if dict_ is None else dict_

    def __len__(self):
        return dict_fold(self._dict, lambda x, incr: incr + 1, 0)

    def key_exists(self, namespace):
        try:
            namespace = self.validate_namespace(namespace)
        except ValueError:
            return False
        current_dict = self._dict
        # traverse through dictionary hierarchy
        for name in namespace:
            try:
                if name in current_dict.keys():
                    current_dict = current_dict[name]
                    continue
                else:
                    return False
            except (TypeError, AttributeError):
                return False
        return True

    def keys(self):
        raise NotImplementedError

    def _pop_namespace(self, namespace):
        return (namespace[-1], namespace[:-1])

    def _setitem(self, namespace, value):
        # Grab parent dictionary creating sub dictionaries as necessary
        parent_dict = self._dict
        base_name, parent_namespace = self._pop_namespace(namespace)
        for name in parent_namespace:
            # If key does not exist create key with empty dictionary
            try:
                parent_dict = parent_dict[name]
            except KeyError:
                parent_dict[name] = dict()
                parent_dict = parent_dict[name]
        # Attempt to set the value
        parent_dict[base_name] = value

    def __setitem__(self, namespace, value):
        try:
            namespace = self.validate_namespace(namespace)
        except ValueError:
            raise KeyError("Expected a tuple or string key.")
        self._setitem(namespace, value)

    def __getitem__(self, namespace):
        return self._unsafe_getitem(namespace)

    def _unsafe_getitem(self, namespace):
        ret_val = self._dict
        if isinstance(namespace, str):
            namespace = (namespace,)
        try:
            for name in namespace:
                ret_val = ret_val[name]
        except (TypeError, KeyError):
            raise KeyError("Namespace {} not in dictionary.".format(namespace))
        return ret_val

    def __delitem__(self, namespace):
        '''Does not check that key exists.'''
        if isinstance(namespace, str):
            namespace = (namespace,)
        parent_dict = self._unsafe_getitem(namespace[:-1])
        del parent_dict[namespace[-1]]

    def __contains__(self, namespace):
        return self.key_exists(namespace)

    def validate_namespace(self, namespace):
        if isinstance(namespace, str):
            namespace = (namespace,)
        if not isinstance(namespace, tuple):
            raise ValueError("Expected a string or tuple namespace.")
        return namespace


class SafeNamespaceDict(NamespaceDict):
    def __setitem__(self, namespace, value):
        if namespace in self:
            raise KeyError("Namespace {} is being used. Remove before "
                           "replacing.".format(namespace))
        else:
            super().__setitem__(namespace, value)

    def __getitem__(self, namespace):
        return deepcopy(super().__getitem__(namespace))


# Functions for parsing stringified tuples
def _escaped_character(string, end):
    esc_char = string[end + 1]
    return _escaped_character.dict.get(esc_char, esc_char)


_escaped_character.dict = {'n': '\n', 't': '\t', 'r': '\r', 'b': '\b',
                           'f': '\f', 'v': '\v', '0': '\0', "'": "'", '"': '"'}


def str_to_tuple_parse(string):
    type_list = []
    next_type = ''
    final_location = len(string) - 2
    quote = string[1]
    beg = 2
    end = 2
    # find all types until the last
    while end < final_location:
        # if the type name is complete
        if string[end] == quote:
            type_list.append(next_type + string[beg:end])
            next_type = ''
            # Move to next type beginning
            end += 3
            quote = string[end]
            end += 1
            beg = end
        # Convert escaped character
        elif string[end] == '\\':
            next_type += string[beg:end] + _escaped_character(string, end)
            end += 2
            beg = end
        # Otherwise move forward one character
        else:
            end += 1
    # Add the last type
    type_list.append(next_type + string[beg:end])
    return tuple(type_list)


def str_to_tuple_keys(dict_):
    return {str_to_tuple_parse(key): value
            for key, value in dict_.items()}


def array_to_strings(value):
    if isinstance(value, ndarray):
        string_list = []
        for string in value:
            string_list.append(
                string.view(dtype='|S{}'.format(value.shape[1])
                            ).decode('UTF-8')
                )
        return string_list
    else:
        return value


def trigger_preprocessing(trigger):
    if isinstance(trigger, int):
        return PeriodicTrigger(period=int(trigger), phase=0)
    else:
        return trigger


<<<<<<< HEAD
def variant_preprocessing(variant):
    if isinstance(variant, float) or isinstance(variant, int):
        return Constant(variant)
    else:
        return variant
=======
class RequiredArg:
    pass


def check_for_required(value, previous=None):
    if is_mapping(value):
        for k, v in value.items():
            if previous is None:
                check_for_required(v, [k])
            else:
                check_for_required(v, previous + [k])
    elif is_iterable(value):
        for i, v in enumerate(value):
            if previous is None:
                check_for_required(v, [i])
            else:
                check_for_required(v, previous + [i])
    else:
        if value is RequiredArg:
            raise_from_previous(previous)
        else:
            pass


def raise_from_previous(previous):
    prv_str = ""
    if previous is None:
        pass
    else:
        for s in previous:
            if isinstance(s, int):
                prv_str += "in list item {} ".format(s)
            else:
                prv_str += "in key {} ".format(s)
    raise ValueError("Expected a value, {}. Found RequiredArg.".format(prv_str))
>>>>>>> 64b04b1a
<|MERGE_RESOLUTION|>--- conflicted
+++ resolved
@@ -258,13 +258,13 @@
         return trigger
 
 
-<<<<<<< HEAD
 def variant_preprocessing(variant):
     if isinstance(variant, float) or isinstance(variant, int):
         return Constant(variant)
     else:
         return variant
-=======
+
+
 class RequiredArg:
     pass
 
@@ -299,5 +299,4 @@
                 prv_str += "in list item {} ".format(s)
             else:
                 prv_str += "in key {} ".format(s)
-    raise ValueError("Expected a value, {}. Found RequiredArg.".format(prv_str))
->>>>>>> 64b04b1a
+    raise ValueError("Expected a value, {}. Found RequiredArg.".format(prv_str))