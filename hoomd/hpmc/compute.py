--- conflicted
+++ resolved
@@ -71,14 +71,10 @@
                 cls =_hpmc.ComputeFreeVolumePolyhedron;
             elif isinstance(mc, integrate.sphinx):
                 cls =_hpmc.ComputeFreeVolumeSphinx;
+            elif isinstance(mc, integrate.convex_polyhedron_union):
+                cls = _hpmc.ComputeFreeVolumeConvexPolyhedronUnion
             elif isinstance(mc, integrate.sphere_union):
-<<<<<<< HEAD
-                cls = integrate._get_sized_entry('ComputeFreeVolumeSphereUnion', mc.capacity);
-            elif isinstance(mc, integrate.convex_polyhedron_union):
-                cls = integrate._get_sized_entry('ComputeFreeVolumeConvexPolyhedronUnion', mc.capacity);
-=======
                 cls = _hpmc.ComputeFreeVolumeSphereUnion;
->>>>>>> 542b0b3e
             else:
                 hoomd.context.msg.error("compute.free_volume: Unsupported integrator.\n");
                 raise RuntimeError("Error initializing compute.free_volume");
@@ -104,13 +100,9 @@
             elif isinstance(mc, integrate.sphinx):
                 cls =_hpmc.ComputeFreeVolumeGPUSphinx;
             elif isinstance(mc, integrate.sphere_union):
-<<<<<<< HEAD
-                cls = integrate._get_sized_entry('ComputeFreeVolumeGPUSphereUnion', mc.capacity);
+                cls = _hpmc.ComputeFreeVolumeGPUSphereUnion;
             elif isinstance(mc, integrate.convex_polyhedron_union):
-                cls = integrate._get_sized_entry('ComputeFreeVolumeGPUConvexPolyhedronUnion', mc.capacity);
-=======
-                cls = _hpmc.ComputeFreeVolumeGPUSphereUnion;
->>>>>>> 542b0b3e
+                cls = _hpmc.ComputeFreeVolumeGPUConvexPolyhedronUnion;
             else:
                 hoomd.context.msg.error("compute.free_volume: Unsupported integrator.\n");
                 raise RuntimeError("Error initializing compute.free_volume");
