--- conflicted
+++ resolved
@@ -112,20 +112,13 @@
             pybind11::list verts;
             for(unsigned int i = 0; i < N; i++)
             {
-<<<<<<< HEAD
                 pybind11::list vert;
                 vert.append(x[i]);
                 vert.append(y[i]);
                 pybind11::tuple vert_tuple = pybind11::tuple(vert);
                 verts.append(vert_tuple);
             }    
-=======
-                vec2<OverlapReal> vert;
-                vert.x = x[i];
-                vert.y = y[i];
-                verts.append(vert);
-            }
->>>>>>> 170c1074
+
             v["vertices"] = verts;
             v["ignore_statistics"] = ignore;
             return v;
