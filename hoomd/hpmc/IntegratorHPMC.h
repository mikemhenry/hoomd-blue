--- conflicted
+++ resolved
@@ -1,8 +1,4 @@
-<<<<<<< HEAD
-// Copyright (c) 2009-2017 The Regents of the University of Michigan
-=======
 // Copyright (c) 2009-2018 The Regents of the University of Michigan
->>>>>>> a4a24a6d
 // This file is part of the HOOMD-blue project, released under the BSD 3-Clause License.
 
 // inclusion guard
@@ -346,9 +342,6 @@
             m_patch_log = log;
             }
 
-        //! Enable deterministic simulations
-        virtual void setDeterministic(bool deterministic) {};
-
     protected:
         unsigned int m_seed;                        //!< Random number seed
         unsigned int m_move_ratio;                  //!< Ratio of translation to rotation move attempts (*65535)
@@ -420,10 +413,7 @@
         hpmc_counters_t m_count_run_start;             //!< Count saved at run() start
         hpmc_counters_t m_count_step_start;            //!< Count saved at the start of the last step
 
-<<<<<<< HEAD
-=======
         #ifdef ENABLE_MPI
->>>>>>> a4a24a6d
         bool m_communicator_ghost_width_connected;     //!< True if we have connected to Communicator's ghost layer width signal
         bool m_communicator_flags_connected;           //!< True if we have connected to Communicator's communication flags signal
         #endif
