--- conflicted
+++ resolved
@@ -50,12 +50,9 @@
                    ParticleData.cc
                    ParticleGroup.cc
                    Profiler.cc
-<<<<<<< HEAD
                    PythonLocalDataAccess.cc
-=======
                    PythonUpdater.cc
                    PythonAnalyzer.cc
->>>>>>> 00cc8c24
                    SFCPackTuner.cc
                    SignalHandler.cc
                    SnapshotSystemData.cc
@@ -148,12 +145,9 @@
     ParticleGroup.cuh
     ParticleGroup.h
     Profiler.h
-<<<<<<< HEAD
     PythonLocalDataAccess.h
-=======
     PythonUpdater.h
     PythonAnalyzer.h
->>>>>>> 00cc8c24
     RandomNumbers.h
     RNGIdentifiers.h
     SFCPackTunerGPU.cuh
