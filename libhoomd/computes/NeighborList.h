--- conflicted
+++ resolved
@@ -352,7 +352,6 @@
             forceUpdate();
             }
 
-<<<<<<< HEAD
         //! Return the requested ghost layer width
         virtual Scalar getGhostLayerWidth() const
             {
@@ -360,11 +359,11 @@
             // add d_max - 1.0 all the time - this is needed so that all interacting slj particles are communicated
             rmax += m_d_max - Scalar(1.0);
             return rmax;
-=======
+            }
+
         Scalar getMaximumDiameter()
             {
             return m_d_max;
->>>>>>> a45bdf44
             }
 
         // @}
