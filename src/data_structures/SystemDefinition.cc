/*
Highly Optimized Object-oriented Many-particle Dynamics -- Blue Edition
(HOOMD-blue) Open Source Software License Copyright 2008, 2009 Ames Laboratory
Iowa State University and The Regents of the University of Michigan All rights
reserved.

HOOMD-blue may contain modifications ("Contributions") provided, and to which
copyright is held, by various Contributors who have granted The Regents of the
University of Michigan the right to modify and/or distribute such Contributions.

Redistribution and use of HOOMD-blue, in source and binary forms, with or
without modification, are permitted, provided that the following conditions are
met:

* Redistributions of source code must retain the above copyright notice, this
list of conditions, and the following disclaimer.

* Redistributions in binary form must reproduce the above copyright notice, this
list of conditions, and the following disclaimer in the documentation and/or
other materials provided with the distribution.

* Neither the name of the copyright holder nor the names of HOOMD-blue's
contributors may be used to endorse or promote products derived from this
software without specific prior written permission.

Disclaimer

THIS SOFTWARE IS PROVIDED BY THE COPYRIGHT HOLDER AND CONTRIBUTORS ``AS IS''
AND ANY EXPRESS OR IMPLIED WARRANTIES, INCLUDING, BUT NOT LIMITED TO, THE
IMPLIED WARRANTIES OF MERCHANTABILITY, FITNESS FOR A PARTICULAR PURPOSE, AND/OR
ANY WARRANTIES THAT THIS SOFTWARE IS FREE OF INFRINGEMENT ARE DISCLAIMED.

IN NO EVENT SHALL THE COPYRIGHT HOLDER OR CONTRIBUTORS BE LIABLE FOR ANY DIRECT,
INDIRECT, INCIDENTAL, SPECIAL, EXEMPLARY, OR CONSEQUENTIAL DAMAGES (INCLUDING,
BUT NOT LIMITED TO, PROCUREMENT OF SUBSTITUTE GOODS OR SERVICES; LOSS OF USE,
DATA, OR PROFITS; OR BUSINESS INTERRUPTION) HOWEVER CAUSED AND ON ANY THEORY OF
LIABILITY, WHETHER IN CONTRACT, STRICT LIABILITY, OR TORT (INCLUDING NEGLIGENCE
OR OTHERWISE) ARISING IN ANY WAY OUT OF THE USE OF THIS SOFTWARE, EVEN IF
ADVISED OF THE POSSIBILITY OF SUCH DAMAGE.
*/

// $Id$
// $URL$
// Maintainer: joaander

#ifdef WIN32
#pragma warning( push )
#pragma warning( disable : 4103 4244 4267)
#endif

#include "SystemDefinition.h"

#include <boost/python.hpp>
using namespace boost::python;

/*! \post All shared pointers contained in SystemDefinition are NULL
*/
SystemDefinition::SystemDefinition()
    {
    }

/*! \param N Number of particles to allocate
    \param box Initial box particles are in
    \param n_types Number of particle types to set
    \param n_bond_types Number of bond types to create
    \param n_angle_types Number of angle types to create
    \param n_dihedral_types Number of diehdral types to create
    \param n_improper_types Number of improper types to create
    \param exec_conf The ExecutionConfiguration HOOMD is to be run on

    Creating SystemDefinition with this constructor results in
     - ParticleData constructed with the arguments \a N, \a box, \a n_types, and \a exec_conf.
     - BondData constructed with the arguments \a n_bond_types
     - All other data structures are default constructed.
*/
SystemDefinition::SystemDefinition(unsigned int N,
                                   const BoxDim &box,
                                   unsigned int n_types,
                                   unsigned int n_bond_types,
                                   unsigned int n_angle_types,
                                   unsigned int n_dihedral_types,
                                   unsigned int n_improper_types,
                                   const ExecutionConfiguration& exec_conf)
    {
    m_particle_data = boost::shared_ptr<ParticleData>(new ParticleData(N, box, n_types, exec_conf));
    m_bond_data = boost::shared_ptr<BondData>(new BondData(m_particle_data, n_bond_types));
    m_wall_data = boost::shared_ptr<WallData>(new WallData());
    
    // only initialize the rigid body data if we are not running on multiple GPUs
    // this is a temporary hack only while GPUArray doesn't support multiple GPUs
#ifdef ENABLE_CUDA
    if (exec_conf.gpu.size() <= 1)
#endif
        m_rigid_data = boost::shared_ptr<RigidData>(new RigidData(m_particle_data));
        
    m_angle_data = boost::shared_ptr<AngleData>(new AngleData(m_particle_data, n_angle_types));
    m_dihedral_data = boost::shared_ptr<DihedralData>(new DihedralData(m_particle_data, n_dihedral_types));
    m_improper_data = boost::shared_ptr<DihedralData>(new DihedralData(m_particle_data, n_improper_types));
    m_integrator_data = boost::shared_ptr<IntegratorData>(new IntegratorData());
    }

/*! Calls the initializer's members to determine the number of particles, box size and then
    uses it to fill out the position and velocity data.
    \param init Initializer to use
    \param exec_conf Execution configuration to run on

    \b TEMPORARY!!!!! Initializers are planned to be rewritten
*/
SystemDefinition::SystemDefinition(const ParticleDataInitializer& init, const ExecutionConfiguration& exec_conf)
    {
    m_particle_data = boost::shared_ptr<ParticleData>(new ParticleData(init, exec_conf));
    
    m_bond_data = boost::shared_ptr<BondData>(new BondData(m_particle_data, init.getNumBondTypes()));
    init.initBondData(m_bond_data);
    
    m_wall_data = boost::shared_ptr<WallData>(new WallData());
    init.initWallData(m_wall_data);
    
    // only initialize the rigid body data if we are not running on multiple GPUs
    // this is a temporary hack only while GPUArray doesn't support multiple GPUs
#ifdef ENABLE_CUDA
    if (exec_conf.gpu.size() <= 1)
#endif
        m_rigid_data = boost::shared_ptr<RigidData>(new RigidData(m_particle_data));
        
    m_angle_data = boost::shared_ptr<AngleData>(new AngleData(m_particle_data, init.getNumAngleTypes()));
    init.initAngleData(m_angle_data);
    
    m_dihedral_data = boost::shared_ptr<DihedralData>(new DihedralData(m_particle_data, init.getNumDihedralTypes()));
    init.initDihedralData(m_dihedral_data);
    
    m_improper_data = boost::shared_ptr<DihedralData>(new DihedralData(m_particle_data, init.getNumImproperTypes()));
    init.initImproperData(m_improper_data);

    m_integrator_data = boost::shared_ptr<IntegratorData>(new IntegratorData());
    init.initIntegratorData(m_integrator_data);
    }

/*! Initialize required data before runs

*/
int SystemDefinition::init()
    {
    // initialize rigid bodies
    if (m_rigid_data) m_rigid_data->initializeData();
    
    return 1;
    }


/*! Write restart file

*/
void SystemDefinition::writeRestart(unsigned int timestep)
    {
    BoxDim box = m_particle_data->getBox();
    
    char file_name[100];
    sprintf(file_name, "restart_%d.txt", timestep);
    FILE *fp = fopen(file_name, "w");
    
    Scalar Lx = box.xhi - box.xlo;
    Scalar Ly = box.yhi - box.ylo;
    Scalar Lz = box.zhi - box.zlo;
    
    // Particles
    ParticleDataArrays arrays = m_particle_data->acquireReadWrite();
    fprintf(fp, "%d\n", arrays.nparticles);
    fprintf(fp, "%d\n", m_particle_data->getNTypes());
    fprintf(fp, "%d\n", m_bond_data->getNBondTypes());
    fprintf(fp, "%f\t%f\t%f\n", Lx, Ly, Lz);
    for (unsigned int i = 0; i < arrays.nparticles; i++)
        {
        fprintf(fp, "%d\t%d\t%f\t%f\t%f\t%f\t%f\t%f\n", arrays.type[i], arrays.body[i],
                arrays.x[i], arrays.y[i], arrays.z[i],
                arrays.vx[i], arrays.vy[i], arrays.vz[i]);
        }
        
    m_particle_data->release();
    
    // Rigid bodies
    unsigned int n_bodies = m_rigid_data->getNumBodies();
    
    fprintf(fp, "%d\n", n_bodies);
    if (n_bodies <= 0)
        {
        fclose(fp);
        return;
        }
        
        
        {
        ArrayHandle<Scalar> body_mass_handle(m_rigid_data->getBodyMass(), access_location::host, access_mode::read);
        ArrayHandle<unsigned int> body_size_handle(m_rigid_data->getBodySize(), access_location::host, access_mode::read);
        ArrayHandle<Scalar4> moment_inertia_handle(m_rigid_data->getMomentInertia(), access_location::host, access_mode::read);
        
        ArrayHandle<Scalar4> com_handle(m_rigid_data->getCOM(), access_location::host, access_mode::read);
        ArrayHandle<Scalar4> angvel_handle(m_rigid_data->getAngVel(), access_location::host, access_mode::read);
        
        ArrayHandle<Scalar4> orientation_handle(m_rigid_data->getOrientation(), access_location::host, access_mode::read);
        ArrayHandle<Scalar4> ex_space_handle(m_rigid_data->getExSpace(), access_location::host, access_mode::read);
        ArrayHandle<Scalar4> ey_space_handle(m_rigid_data->getEySpace(), access_location::host, access_mode::read);
        ArrayHandle<Scalar4> ez_space_handle(m_rigid_data->getEzSpace(), access_location::host, access_mode::read);
        
        ArrayHandle<Scalar4> particle_pos_handle(m_rigid_data->getParticlePos(), access_location::host, access_mode::read);
        unsigned int particle_pos_pitch = m_rigid_data->getParticlePos().getPitch();
        
        for (unsigned int body = 0; body < n_bodies; body++)
            {
            fprintf(fp, "%f\t%f\t%f\n", moment_inertia_handle.data[body].x, moment_inertia_handle.data[body].y, moment_inertia_handle.data[body].z);
            fprintf(fp, "%f\t%f\t%f\n", com_handle.data[body].x, com_handle.data[body].y, com_handle.data[body].z);
            
            fprintf(fp, "%f\t%f\t%f\t%f\n", orientation_handle.data[body].x, orientation_handle.data[body].y, orientation_handle.data[body].z, orientation_handle.data[body].w);
            fprintf(fp, "%f\t%f\t%f\n", ex_space_handle.data[body].x, ex_space_handle.data[body].y, ex_space_handle.data[body].z);
            fprintf(fp, "%f\t%f\t%f\n", ey_space_handle.data[body].x, ey_space_handle.data[body].y, ey_space_handle.data[body].z);
            fprintf(fp, "%f\t%f\t%f\n", ez_space_handle.data[body].x, ez_space_handle.data[body].y, ez_space_handle.data[body].z);
            
            unsigned int len = body_size_handle.data[body];
            for (unsigned int j = 0; j < len; j++)
                {
                unsigned int localidx = body * particle_pos_pitch + j;
                fprintf(fp, "%f\t%f\t%f\n", particle_pos_handle.data[localidx].x, particle_pos_handle.data[localidx].y, particle_pos_handle.data[localidx].z);
                }
            }
            
        }
        
    fclose(fp);
    }

/*! Read restart file

*/
void SystemDefinition::readRestart(const std::string& file_name)
    {
    ParticleDataArrays arrays = m_particle_data->acquireReadWrite();
    
    unsigned int nparticles, natomtypes, nbondtypes;
    
    FILE *fp = fopen(file_name.c_str(), "r");
    fscanf(fp, "%d\n", &nparticles);
    fscanf(fp, "%d\n", &natomtypes);
    fscanf(fp, "%d\n", &nbondtypes);
    
    if (nparticles != arrays.nparticles || natomtypes != m_particle_data->getNTypes() || nbondtypes != m_bond_data->getNBondTypes())
        {
        printf("Restart file does not match!\n");
        return;
        }
        
    double Lx, Ly, Lz;
    BoxDim box;
    fscanf(fp, "%lf\t%lf\t%lf\n", &Lx, &Ly, &Lz);
    box.xlo = -0.5 * Lx;
    box.xhi = 0.5 * Lx;
    box.ylo = -0.5 * Ly;
    box.yhi = 0.5 * Ly;
    box.zlo = -0.5 * Lz;
    box.zhi = 0.5 * Lz;
    
    m_particle_data->setBox(box);
    for (unsigned int i = 0; i < nparticles; i++)
        {
        fscanf(fp, "%d\t%d\t%f\t%f\t%f\t%f\t%f\t%f\n", &arrays.type[i], &arrays.body[i],
               &arrays.x[i], &arrays.y[i], &arrays.z[i],
               &arrays.vx[i], &arrays.vy[i], &arrays.vz[i]);
        }
        
    m_particle_data->release();
    
    // Rigid bodies
    unsigned int n_bodies = m_rigid_data->getNumBodies();
    fscanf(fp, "%d\n", &n_bodies);
    if (n_bodies <= 0)
        {
        fclose(fp);
        return;
        }
        
        {
        ArrayHandle<unsigned int> body_size_handle(m_rigid_data->getBodySize(), access_location::host, access_mode::read);
        ArrayHandle<Scalar4> moment_inertia_handle(m_rigid_data->getMomentInertia(), access_location::host, access_mode::readwrite);
        
        ArrayHandle<Scalar4> com_handle(m_rigid_data->getCOM(), access_location::host, access_mode::readwrite);
        ArrayHandle<Scalar4> orientation_handle(m_rigid_data->getOrientation(), access_location::host, access_mode::readwrite);
        ArrayHandle<Scalar4> ex_space_handle(m_rigid_data->getExSpace(), access_location::host, access_mode::readwrite);
        ArrayHandle<Scalar4> ey_space_handle(m_rigid_data->getEySpace(), access_location::host, access_mode::readwrite);
        ArrayHandle<Scalar4> ez_space_handle(m_rigid_data->getEzSpace(), access_location::host, access_mode::readwrite);
        
        ArrayHandle<Scalar4> particle_pos_handle(m_rigid_data->getParticlePos(), access_location::host, access_mode::readwrite);
        unsigned int particle_pos_pitch = m_rigid_data->getParticlePos().getPitch();
        
        for (unsigned int body = 0; body < n_bodies; body++)
            {
            fscanf(fp, "%f\t%f\t%f\n", &moment_inertia_handle.data[body].x, &moment_inertia_handle.data[body].y, &moment_inertia_handle.data[body].z);
            fscanf(fp, "%f\t%f\t%f\n", &com_handle.data[body].x, &com_handle.data[body].y, &com_handle.data[body].z);
            
            fscanf(fp, "%f\t%f\t%f\t%f\n", &orientation_handle.data[body].x, &orientation_handle.data[body].y, &orientation_handle.data[body].z, &orientation_handle.data[body].w);
            fscanf(fp, "%f\t%f\t%f\n", &ex_space_handle.data[body].x, &ex_space_handle.data[body].y, &ex_space_handle.data[body].z);
            fscanf(fp, "%f\t%f\t%f\n", &ey_space_handle.data[body].x, &ey_space_handle.data[body].y, &ey_space_handle.data[body].z);
            fscanf(fp, "%f\t%f\t%f\n", &ez_space_handle.data[body].x, &ez_space_handle.data[body].y, &ez_space_handle.data[body].z);
            
            unsigned int len = body_size_handle.data[body];
            for (unsigned int j = 0; j < len; j++)
                {
                unsigned int localidx = body * particle_pos_pitch + j;
                fscanf(fp, "%f\t%f\t%f\n", &particle_pos_handle.data[localidx].x, &particle_pos_handle.data[localidx].y, &particle_pos_handle.data[localidx].z);
                }
                
            }
        }
        
    fclose(fp);
    
    }

void export_SystemDefinition()
    {
    class_<SystemDefinition, boost::shared_ptr<SystemDefinition> >("SystemDefinition", init<>())
    .def(init<unsigned int, const BoxDim&, unsigned int, unsigned int, unsigned int, unsigned int, unsigned int, const ExecutionConfiguration&>())
    .def(init<unsigned int, const BoxDim&, unsigned int>())
    .def(init<const ParticleDataInitializer&, const ExecutionConfiguration&>())
    .def("getParticleData", &SystemDefinition::getParticleData)
    .def("getBondData", &SystemDefinition::getBondData)
    .def("getAngleData", &SystemDefinition::getAngleData)
    .def("getDihedralData", &SystemDefinition::getDihedralData)
    .def("getImproperData", &SystemDefinition::getImproperData)
    .def("getWallData", &SystemDefinition::getWallData)
<<<<<<< HEAD
    .def("getRigidData", &SystemDefinition::getRigidData)
=======
    .def("getIntegratorData", &SystemDefinition::getIntegratorData)
>>>>>>> 55474edb
    ;
    }

#ifdef WIN32
#pragma warning( pop )
#endif
<|MERGE_RESOLUTION|>--- conflicted
+++ resolved
@@ -148,172 +148,6 @@
     }
 
 
-/*! Write restart file
-
-*/
-void SystemDefinition::writeRestart(unsigned int timestep)
-    {
-    BoxDim box = m_particle_data->getBox();
-    
-    char file_name[100];
-    sprintf(file_name, "restart_%d.txt", timestep);
-    FILE *fp = fopen(file_name, "w");
-    
-    Scalar Lx = box.xhi - box.xlo;
-    Scalar Ly = box.yhi - box.ylo;
-    Scalar Lz = box.zhi - box.zlo;
-    
-    // Particles
-    ParticleDataArrays arrays = m_particle_data->acquireReadWrite();
-    fprintf(fp, "%d\n", arrays.nparticles);
-    fprintf(fp, "%d\n", m_particle_data->getNTypes());
-    fprintf(fp, "%d\n", m_bond_data->getNBondTypes());
-    fprintf(fp, "%f\t%f\t%f\n", Lx, Ly, Lz);
-    for (unsigned int i = 0; i < arrays.nparticles; i++)
-        {
-        fprintf(fp, "%d\t%d\t%f\t%f\t%f\t%f\t%f\t%f\n", arrays.type[i], arrays.body[i],
-                arrays.x[i], arrays.y[i], arrays.z[i],
-                arrays.vx[i], arrays.vy[i], arrays.vz[i]);
-        }
-        
-    m_particle_data->release();
-    
-    // Rigid bodies
-    unsigned int n_bodies = m_rigid_data->getNumBodies();
-    
-    fprintf(fp, "%d\n", n_bodies);
-    if (n_bodies <= 0)
-        {
-        fclose(fp);
-        return;
-        }
-        
-        
-        {
-        ArrayHandle<Scalar> body_mass_handle(m_rigid_data->getBodyMass(), access_location::host, access_mode::read);
-        ArrayHandle<unsigned int> body_size_handle(m_rigid_data->getBodySize(), access_location::host, access_mode::read);
-        ArrayHandle<Scalar4> moment_inertia_handle(m_rigid_data->getMomentInertia(), access_location::host, access_mode::read);
-        
-        ArrayHandle<Scalar4> com_handle(m_rigid_data->getCOM(), access_location::host, access_mode::read);
-        ArrayHandle<Scalar4> angvel_handle(m_rigid_data->getAngVel(), access_location::host, access_mode::read);
-        
-        ArrayHandle<Scalar4> orientation_handle(m_rigid_data->getOrientation(), access_location::host, access_mode::read);
-        ArrayHandle<Scalar4> ex_space_handle(m_rigid_data->getExSpace(), access_location::host, access_mode::read);
-        ArrayHandle<Scalar4> ey_space_handle(m_rigid_data->getEySpace(), access_location::host, access_mode::read);
-        ArrayHandle<Scalar4> ez_space_handle(m_rigid_data->getEzSpace(), access_location::host, access_mode::read);
-        
-        ArrayHandle<Scalar4> particle_pos_handle(m_rigid_data->getParticlePos(), access_location::host, access_mode::read);
-        unsigned int particle_pos_pitch = m_rigid_data->getParticlePos().getPitch();
-        
-        for (unsigned int body = 0; body < n_bodies; body++)
-            {
-            fprintf(fp, "%f\t%f\t%f\n", moment_inertia_handle.data[body].x, moment_inertia_handle.data[body].y, moment_inertia_handle.data[body].z);
-            fprintf(fp, "%f\t%f\t%f\n", com_handle.data[body].x, com_handle.data[body].y, com_handle.data[body].z);
-            
-            fprintf(fp, "%f\t%f\t%f\t%f\n", orientation_handle.data[body].x, orientation_handle.data[body].y, orientation_handle.data[body].z, orientation_handle.data[body].w);
-            fprintf(fp, "%f\t%f\t%f\n", ex_space_handle.data[body].x, ex_space_handle.data[body].y, ex_space_handle.data[body].z);
-            fprintf(fp, "%f\t%f\t%f\n", ey_space_handle.data[body].x, ey_space_handle.data[body].y, ey_space_handle.data[body].z);
-            fprintf(fp, "%f\t%f\t%f\n", ez_space_handle.data[body].x, ez_space_handle.data[body].y, ez_space_handle.data[body].z);
-            
-            unsigned int len = body_size_handle.data[body];
-            for (unsigned int j = 0; j < len; j++)
-                {
-                unsigned int localidx = body * particle_pos_pitch + j;
-                fprintf(fp, "%f\t%f\t%f\n", particle_pos_handle.data[localidx].x, particle_pos_handle.data[localidx].y, particle_pos_handle.data[localidx].z);
-                }
-            }
-            
-        }
-        
-    fclose(fp);
-    }
-
-/*! Read restart file
-
-*/
-void SystemDefinition::readRestart(const std::string& file_name)
-    {
-    ParticleDataArrays arrays = m_particle_data->acquireReadWrite();
-    
-    unsigned int nparticles, natomtypes, nbondtypes;
-    
-    FILE *fp = fopen(file_name.c_str(), "r");
-    fscanf(fp, "%d\n", &nparticles);
-    fscanf(fp, "%d\n", &natomtypes);
-    fscanf(fp, "%d\n", &nbondtypes);
-    
-    if (nparticles != arrays.nparticles || natomtypes != m_particle_data->getNTypes() || nbondtypes != m_bond_data->getNBondTypes())
-        {
-        printf("Restart file does not match!\n");
-        return;
-        }
-        
-    double Lx, Ly, Lz;
-    BoxDim box;
-    fscanf(fp, "%lf\t%lf\t%lf\n", &Lx, &Ly, &Lz);
-    box.xlo = -0.5 * Lx;
-    box.xhi = 0.5 * Lx;
-    box.ylo = -0.5 * Ly;
-    box.yhi = 0.5 * Ly;
-    box.zlo = -0.5 * Lz;
-    box.zhi = 0.5 * Lz;
-    
-    m_particle_data->setBox(box);
-    for (unsigned int i = 0; i < nparticles; i++)
-        {
-        fscanf(fp, "%d\t%d\t%f\t%f\t%f\t%f\t%f\t%f\n", &arrays.type[i], &arrays.body[i],
-               &arrays.x[i], &arrays.y[i], &arrays.z[i],
-               &arrays.vx[i], &arrays.vy[i], &arrays.vz[i]);
-        }
-        
-    m_particle_data->release();
-    
-    // Rigid bodies
-    unsigned int n_bodies = m_rigid_data->getNumBodies();
-    fscanf(fp, "%d\n", &n_bodies);
-    if (n_bodies <= 0)
-        {
-        fclose(fp);
-        return;
-        }
-        
-        {
-        ArrayHandle<unsigned int> body_size_handle(m_rigid_data->getBodySize(), access_location::host, access_mode::read);
-        ArrayHandle<Scalar4> moment_inertia_handle(m_rigid_data->getMomentInertia(), access_location::host, access_mode::readwrite);
-        
-        ArrayHandle<Scalar4> com_handle(m_rigid_data->getCOM(), access_location::host, access_mode::readwrite);
-        ArrayHandle<Scalar4> orientation_handle(m_rigid_data->getOrientation(), access_location::host, access_mode::readwrite);
-        ArrayHandle<Scalar4> ex_space_handle(m_rigid_data->getExSpace(), access_location::host, access_mode::readwrite);
-        ArrayHandle<Scalar4> ey_space_handle(m_rigid_data->getEySpace(), access_location::host, access_mode::readwrite);
-        ArrayHandle<Scalar4> ez_space_handle(m_rigid_data->getEzSpace(), access_location::host, access_mode::readwrite);
-        
-        ArrayHandle<Scalar4> particle_pos_handle(m_rigid_data->getParticlePos(), access_location::host, access_mode::readwrite);
-        unsigned int particle_pos_pitch = m_rigid_data->getParticlePos().getPitch();
-        
-        for (unsigned int body = 0; body < n_bodies; body++)
-            {
-            fscanf(fp, "%f\t%f\t%f\n", &moment_inertia_handle.data[body].x, &moment_inertia_handle.data[body].y, &moment_inertia_handle.data[body].z);
-            fscanf(fp, "%f\t%f\t%f\n", &com_handle.data[body].x, &com_handle.data[body].y, &com_handle.data[body].z);
-            
-            fscanf(fp, "%f\t%f\t%f\t%f\n", &orientation_handle.data[body].x, &orientation_handle.data[body].y, &orientation_handle.data[body].z, &orientation_handle.data[body].w);
-            fscanf(fp, "%f\t%f\t%f\n", &ex_space_handle.data[body].x, &ex_space_handle.data[body].y, &ex_space_handle.data[body].z);
-            fscanf(fp, "%f\t%f\t%f\n", &ey_space_handle.data[body].x, &ey_space_handle.data[body].y, &ey_space_handle.data[body].z);
-            fscanf(fp, "%f\t%f\t%f\n", &ez_space_handle.data[body].x, &ez_space_handle.data[body].y, &ez_space_handle.data[body].z);
-            
-            unsigned int len = body_size_handle.data[body];
-            for (unsigned int j = 0; j < len; j++)
-                {
-                unsigned int localidx = body * particle_pos_pitch + j;
-                fscanf(fp, "%f\t%f\t%f\n", &particle_pos_handle.data[localidx].x, &particle_pos_handle.data[localidx].y, &particle_pos_handle.data[localidx].z);
-                }
-                
-            }
-        }
-        
-    fclose(fp);
-    
-    }
-
 void export_SystemDefinition()
     {
     class_<SystemDefinition, boost::shared_ptr<SystemDefinition> >("SystemDefinition", init<>())
@@ -326,11 +160,8 @@
     .def("getDihedralData", &SystemDefinition::getDihedralData)
     .def("getImproperData", &SystemDefinition::getImproperData)
     .def("getWallData", &SystemDefinition::getWallData)
-<<<<<<< HEAD
+    .def("getIntegratorData", &SystemDefinition::getIntegratorData)
     .def("getRigidData", &SystemDefinition::getRigidData)
-=======
-    .def("getIntegratorData", &SystemDefinition::getIntegratorData)
->>>>>>> 55474edb
     ;
     }
 
