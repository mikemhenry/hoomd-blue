/*
Highly Optimized Object-Oriented Molecular Dynamics (HOOMD) Open
Source Software License
Copyright (c) 2008 Ames Laboratory Iowa State University
All rights reserved.

Redistribution and use of HOOMD, in source and binary forms, with or
without modification, are permitted, provided that the following
conditions are met:

* Redistributions of source code must retain the above copyright notice,
this list of conditions and the following disclaimer.

* Redistributions in binary form must reproduce the above copyright
notice, this list of conditions and the following disclaimer in the
documentation and/or other materials provided with the distribution.

* Neither the name of the copyright holder nor the names HOOMD's
contributors may be used to endorse or promote products derived from this
software without specific prior written permission.

Disclaimer

THIS SOFTWARE IS PROVIDED BY THE COPYRIGHT HOLDER AND
CONTRIBUTORS ``AS IS''  AND ANY EXPRESS OR IMPLIED WARRANTIES,
INCLUDING, BUT NOT LIMITED TO, THE IMPLIED WARRANTIES OF MERCHANTABILITY
AND FITNESS FOR A PARTICULAR PURPOSE ARE DISCLAIMED. 

IN NO EVENT SHALL THE COPYRIGHT HOLDER OR CONTRIBUTORS  BE LIABLE
FOR ANY DIRECT, INDIRECT, INCIDENTAL, SPECIAL, EXEMPLARY, OR
CONSEQUENTIAL DAMAGES (INCLUDING, BUT NOT LIMITED TO, PROCUREMENT OF
SUBSTITUTE GOODS OR SERVICES; LOSS OF USE, DATA, OR PROFITS; OR BUSINESS
INTERRUPTION) HOWEVER CAUSED AND ON ANY THEORY OF LIABILITY, WHETHER IN
CONTRACT, STRICT LIABILITY, OR TORT (INCLUDING NEGLIGENCE OR OTHERWISE)
ARISING IN ANY WAY OUT OF THE USE OF THIS SOFTWARE, EVEN IF ADVISED OF
THE POSSIBILITY OF SUCH DAMAGE.
*/

// $Id$
// $URL$
// Maintainer: dnlebard

#ifdef WIN32
#pragma warning( push )
#pragma warning( disable : 4244 )
#endif

#include "HarmonicAngleForceComputeGPU.h"

#include <boost/python.hpp>
using namespace boost::python;

#include <boost/bind.hpp>
using namespace boost;

using namespace std;

<<<<<<< HEAD
/*! \param sysdef System to compute angle forces on
=======
#ifdef ENABLE_CUDA
#include "gpu_settings.h"
#endif

/*! \param pdata ParticleData to compute angle forces on
>>>>>>> 6a9f9fd4
*/
HarmonicAngleForceComputeGPU::HarmonicAngleForceComputeGPU(boost::shared_ptr<SystemDefinition> sysdef)
	: HarmonicAngleForceCompute(sysdef), m_block_size(64)
	{
	// can't run on the GPU if there aren't any GPUs in the execution configuration
	if (exec_conf.gpu.size() == 0)
		{
		cerr << endl << "***Error! Creating a AngleForceComputeGPU with no GPU in the execution configuration" << endl << endl;
		throw std::runtime_error("Error initializing AngleForceComputeGPU");
		}
		
	// allocate and zero device memory
	m_gpu_params.resize(exec_conf.gpu.size());
	exec_conf.tagAll(__FILE__, __LINE__);
	for (unsigned int cur_gpu = 0; cur_gpu < exec_conf.gpu.size(); cur_gpu++)
		{
		exec_conf.gpu[cur_gpu]->call(bind(cudaMallocHack, (void**)((void*)&m_gpu_params[cur_gpu]), m_angle_data->getNAngleTypes()*sizeof(float2)));
		exec_conf.gpu[cur_gpu]->call(bind(cudaMemset, (void*)m_gpu_params[cur_gpu], 0, m_angle_data->getNAngleTypes()*sizeof(float2)));
		}
	
	m_host_params = new float2[m_angle_data->getNAngleTypes()];
	memset(m_host_params, 0, m_angle_data->getNAngleTypes()*sizeof(float2));
	}
	
HarmonicAngleForceComputeGPU::~HarmonicAngleForceComputeGPU()
	{
	// free memory on the GPU
	exec_conf.tagAll(__FILE__, __LINE__);
	for (unsigned int cur_gpu = 0; cur_gpu < exec_conf.gpu.size(); cur_gpu++)
		{	
		exec_conf.gpu[cur_gpu]->call(bind(cudaFree, (void*)m_gpu_params[cur_gpu]));
		m_gpu_params[cur_gpu] = NULL;
		}
	
	// free memory on the CPU
	delete[] m_host_params;
	m_host_params = NULL;
	}

/*! \param type Type of the angle to set parameters for
	\param K Stiffness parameter for the force computation
	\param t_0 Equilibrium angle (in radians) for the force computation
	
	Sets parameters for the potential of a particular angle type and updates the 
	parameters on the GPU.
*/
void HarmonicAngleForceComputeGPU::setParams(unsigned int type, Scalar K, Scalar t_0)
	{
	HarmonicAngleForceCompute::setParams(type, K, t_0);
	
	// update the local copy of the memory
	m_host_params[type] = make_float2(K, t_0);
	
	// copy the parameters to the GPU
	exec_conf.tagAll(__FILE__, __LINE__);
	for (unsigned int cur_gpu = 0; cur_gpu < exec_conf.gpu.size(); cur_gpu++)
		exec_conf.gpu[cur_gpu]->call(bind(cudaMemcpy, m_gpu_params[cur_gpu], m_host_params, m_angle_data->getNAngleTypes()*sizeof(float2), cudaMemcpyHostToDevice));
	}

/*! Internal method for computing the forces on the GPU. 
	\post The force data on the GPU is written with the calculated forces
	
	\param timestep Current time step of the simulation
	
	Calls gpu_compute_harmonic_angle_forces to do the dirty work.
*/
void HarmonicAngleForceComputeGPU::computeForces(unsigned int timestep)
	{
	// start the profile
	if (m_prof) m_prof->push(exec_conf, "Harmonic Angle");
		
	vector<gpu_angletable_array>& gpu_angletable = m_angle_data->acquireGPU();
	
	// the angle table is up to date: we are good to go. Call the kernel
	vector<gpu_pdata_arrays>& pdata = m_pdata->acquireReadOnlyGPU();
	gpu_boxsize box = m_pdata->getBoxGPU();
	
	// run the kernel in parallel on all GPUs
	exec_conf.tagAll(__FILE__, __LINE__);
	for (unsigned int cur_gpu = 0; cur_gpu < exec_conf.gpu.size(); cur_gpu++)
		exec_conf.gpu[cur_gpu]->callAsync(bind(gpu_compute_harmonic_angle_forces, m_gpu_forces[cur_gpu].d_data, pdata[cur_gpu], box, gpu_angletable[cur_gpu], m_gpu_params[cur_gpu], m_angle_data->getNAngleTypes(), m_block_size));
	exec_conf.syncAll();
		
	// the force data is now only up to date on the gpu
	m_data_location = gpu;
	
	m_pdata->release();
	
	if (m_prof)	m_prof->pop(exec_conf);
	}

void export_HarmonicAngleForceComputeGPU()
	{
	class_<HarmonicAngleForceComputeGPU, boost::shared_ptr<HarmonicAngleForceComputeGPU>, bases<HarmonicAngleForceCompute>, boost::noncopyable >
		("HarmonicAngleForceComputeGPU", init< boost::shared_ptr<SystemDefinition> >())
		.def("setBlockSize", &HarmonicAngleForceComputeGPU::setBlockSize)
		;
	}<|MERGE_RESOLUTION|>--- conflicted
+++ resolved
@@ -55,15 +55,11 @@
 
 using namespace std;
 
-<<<<<<< HEAD
-/*! \param sysdef System to compute angle forces on
-=======
 #ifdef ENABLE_CUDA
 #include "gpu_settings.h"
 #endif
 
-/*! \param pdata ParticleData to compute angle forces on
->>>>>>> 6a9f9fd4
+/*! \param sysdef System to compute angle forces on
 */
 HarmonicAngleForceComputeGPU::HarmonicAngleForceComputeGPU(boost::shared_ptr<SystemDefinition> sysdef)
 	: HarmonicAngleForceCompute(sysdef), m_block_size(64)
