/*
Highly Optimized Object-Oriented Molecular Dynamics (HOOMD) Open
Source Software License
Copyright (c) 2008 Ames Laboratory Iowa State University
All rights reserved.

Redistribution and use of HOOMD, in source and binary forms, with or
without modification, are permitted, provided that the following
conditions are met:

* Redistributions of source code must retain the above copyright notice,
this list of conditions and the following disclaimer.

* Redistributions in binary form must reproduce the above copyright
notice, this list of conditions and the following disclaimer in the
documentation and/or other materials provided with the distribution.

* Neither the name of the copyright holder nor the names HOOMD's
contributors may be used to endorse or promote products derived from this
software without specific prior written permission.

Disclaimer

THIS SOFTWARE IS PROVIDED BY THE COPYRIGHT HOLDER AND
CONTRIBUTORS ``AS IS''  AND ANY EXPRESS OR IMPLIED WARRANTIES,
INCLUDING, BUT NOT LIMITED TO, THE IMPLIED WARRANTIES OF MERCHANTABILITY
AND FITNESS FOR A PARTICULAR PURPOSE ARE DISCLAIMED. 

IN NO EVENT SHALL THE COPYRIGHT HOLDER OR CONTRIBUTORS  BE LIABLE
FOR ANY DIRECT, INDIRECT, INCIDENTAL, SPECIAL, EXEMPLARY, OR
CONSEQUENTIAL DAMAGES (INCLUDING, BUT NOT LIMITED TO, PROCUREMENT OF
SUBSTITUTE GOODS OR SERVICES; LOSS OF USE, DATA, OR PROFITS; OR BUSINESS
INTERRUPTION) HOWEVER CAUSED AND ON ANY THEORY OF LIABILITY, WHETHER IN
CONTRACT, STRICT LIABILITY, OR TORT (INCLUDING NEGLIGENCE OR OTHERWISE)
ARISING IN ANY WAY OUT OF THE USE OF THIS SOFTWARE, EVEN IF ADVISED OF
THE POSSIBILITY OF SUCH DAMAGE.
*/

// $Id$
// $URL$
// Maintainer: joaander

#ifdef WIN32
#pragma warning( push )
#pragma warning( disable : 4103 4244 )
#endif

#include <iostream>
#include <fstream>

//! Name the unit test module
#define BOOST_TEST_MODULE GaussianForceTests
#include "boost_utf_configure.h"

#include <boost/test/floating_point_comparison.hpp>
#include <boost/bind.hpp>
#include <boost/function.hpp>
#include <boost/shared_ptr.hpp>

#include "GaussianForceCompute.h"
#ifdef ENABLE_CUDA
#include "GaussianForceGPU.h"
#endif

#include "BinnedNeighborList.h"
#include "Initializers.h"

#include <math.h>

using namespace std;
using namespace boost;

/*! \file gaussian_force_test.cc
	\brief Implements unit tests for GaussianForceCompute and descendants
	\ingroup unit_tests
*/

//! Helper macro for testing if two numbers are close
#define MY_BOOST_CHECK_CLOSE(a,b,c) BOOST_CHECK_CLOSE(a,Scalar(b),Scalar(c))
//! Helper macro for testing if a number is small
#define MY_BOOST_CHECK_SMALL(a,c) BOOST_CHECK_SMALL(a,Scalar(c))

//! Tolerance in percent to use for comparing various LJForceComputes to each other
#ifdef SINGLE_PRECISION
const Scalar tol = Scalar(4);
#else
const Scalar tol = 1e-3;
#endif
//! Global tolerance for check_small comparisons
const Scalar tol_small = Scalar(1e-4);

//! Typedef'd GaussianForceCompute factory
typedef boost::function<shared_ptr<GaussianForceCompute> (shared_ptr<SystemDefinition> sysdef, shared_ptr<NeighborList> nlist, Scalar r_cut)> gaussforce_creator;
	
//! Test the ability of the gauss force compute to actually calucate forces
void gauss_force_particle_test(gaussforce_creator gauss_creator, ExecutionConfiguration exec_conf)
	{
	#ifdef CUDA
	g_gpu_error_checking = true;
	#endif
	
	// this 3-particle test subtly checks several conditions
	// the particles are arranged on the x axis,  1   2   3
	// such that 2 is inside the cuttoff radius of 1 and 3, but 1 and 3 are outside the cuttoff
	// of course, the buffer will be set on the neighborlist so that 3 is included in it
	// thus, this case tests the ability of the force summer to sum more than one force on
	// a particle and ignore a particle outside the radius
	
	// periodic boundary conditions will be handeled in another test
<<<<<<< HEAD
	shared_ptr<SystemDefinition> sysdef_3(new SystemDefinition(3, BoxDim(1000.0), 1, 0, 0, 0, 0, exec_conf));
	shared_ptr<ParticleData> pdata_3 = sysdef_3->getParticleData();	

=======
	shared_ptr<ParticleData> pdata_3(new ParticleData(3, BoxDim(1000.0), 1, 0, 0, 0, 0, exec_conf));
>>>>>>> 57e92332
	ParticleDataArrays arrays = pdata_3->acquireReadWrite();
	arrays.x[0] = arrays.y[0] = arrays.z[0] = 0.0;
	arrays.x[1] = Scalar(1.0); arrays.y[1] = arrays.z[1] = 0.0;
	arrays.x[2] = Scalar(2.0); arrays.y[2] = arrays.z[2] = 0.0;
	pdata_3->release();
	shared_ptr<NeighborList> nlist_3(new NeighborList(sysdef_3, Scalar(1.3), Scalar(3.0)));
	shared_ptr<GaussianForceCompute> fc_3 = gauss_creator(sysdef_3, nlist_3, Scalar(1.3));
	
	// first test: choose a basic sigma
	Scalar epsilon = Scalar(1.15);
	Scalar sigma = Scalar(0.5);
	fc_3->setParams(0,0,epsilon,sigma);
	
	// compute the forces
	fc_3->compute(0);
	
	ForceDataArrays force_arrays = fc_3->acquire();
	MY_BOOST_CHECK_CLOSE(force_arrays.fx[0], -0.622542302888418, tol);
	MY_BOOST_CHECK_SMALL(force_arrays.fy[0], tol_small);
	MY_BOOST_CHECK_SMALL(force_arrays.fz[0], tol_small);
	MY_BOOST_CHECK_CLOSE(force_arrays.pe[0], 0.155635575722105/2.0, tol);
	MY_BOOST_CHECK_CLOSE(force_arrays.virial[0], 0.103757050481403, tol);

	MY_BOOST_CHECK_SMALL(force_arrays.fx[1], tol_small);
	MY_BOOST_CHECK_SMALL(force_arrays.fy[1], tol_small);
	MY_BOOST_CHECK_SMALL(force_arrays.fz[1], tol_small);
	MY_BOOST_CHECK_CLOSE(force_arrays.pe[1], 0.155635575722105, tol);
	MY_BOOST_CHECK_CLOSE(force_arrays.virial[1], 0.103757050481403*2, tol);

	MY_BOOST_CHECK_CLOSE(force_arrays.fx[2], 0.622542302888418, tol);
	MY_BOOST_CHECK_SMALL(force_arrays.fy[2], tol_small);
	MY_BOOST_CHECK_SMALL(force_arrays.fz[2], tol_small);
	MY_BOOST_CHECK_CLOSE(force_arrays.pe[2], 0.155635575722105/2.0, tol);
	MY_BOOST_CHECK_CLOSE(force_arrays.virial[2], 0.103757050481403, tol);
		
	// swap the order of particles 0 ans 2 in memory to check that the force compute handles this properly
	arrays = pdata_3->acquireReadWrite();
	arrays.x[2] = arrays.y[2] = arrays.z[2] = 0.0;
	arrays.x[0] = Scalar(2.0); arrays.y[0] = arrays.z[0] = 0.0;

	arrays.tag[0] = 2;
	arrays.tag[2] = 0;
	arrays.rtag[0] = 2;
	arrays.rtag[2] = 0;
	pdata_3->release();
	
	// notify the particle data that we changed the order
	pdata_3->notifyParticleSort();

	// recompute the forces at the same timestep, they should be updated
	fc_3->compute(1);
	force_arrays = fc_3->acquire();
	MY_BOOST_CHECK_CLOSE(force_arrays.fx[0], 0.622542302888418, tol);
	MY_BOOST_CHECK_CLOSE(force_arrays.fx[2], -0.622542302888418, tol);
	}

//! Tests the ability of a GaussianForceCompute to handle periodic boundary conditions
void gauss_force_periodic_test(gaussforce_creator gauss_creator, ExecutionConfiguration exec_conf)
	{
	#ifdef CUDA
	g_gpu_error_checking = true;
	#endif
	
	////////////////////////////////////////////////////////////////////
	// now, lets do a more thorough test and include boundary conditions
	// there are way too many permutations to test here, so I will simply
	// test +x, -x, +y, -y, +z, and -z independantly
	// build a 6 particle system with particles across each boundary
	// also test the ability of the force compute to use different particle types
<<<<<<< HEAD
	shared_ptr<SystemDefinition> sysdef_6(new SystemDefinition(6, BoxDim(20.0, 40.0, 60.0), 3, 0, 0, 0, 0, exec_conf));
	shared_ptr<ParticleData> pdata_6 = sysdef_6->getParticleData();	

=======
	
	shared_ptr<ParticleData> pdata_6(new ParticleData(6, BoxDim(20.0, 40.0, 60.0), 3, 0, 0, 0, 0, exec_conf));
>>>>>>> 57e92332
	ParticleDataArrays arrays = pdata_6->acquireReadWrite();
	arrays.x[0] = Scalar(-9.6); arrays.y[0] = 0; arrays.z[0] = 0.0;
	arrays.x[1] =  Scalar(9.6); arrays.y[1] = 0; arrays.z[1] = 0.0;
	arrays.x[2] = 0; arrays.y[2] = Scalar(-19.6); arrays.z[2] = 0.0;
	arrays.x[3] = 0; arrays.y[3] = Scalar(19.6); arrays.z[3] = 0.0;
	arrays.x[4] = 0; arrays.y[4] = 0; arrays.z[4] = Scalar(-29.6);
	arrays.x[5] = 0; arrays.y[5] = 0; arrays.z[5] =  Scalar(29.6);
	
	arrays.type[0] = 0;
	arrays.type[1] = 1;
	arrays.type[2] = 2;
	arrays.type[3] = 0;
	arrays.type[4] = 2;
	arrays.type[5] = 1;
	pdata_6->release();
	
	shared_ptr<NeighborList> nlist_6(new NeighborList(sysdef_6, Scalar(1.3), Scalar(3.0)));
	shared_ptr<GaussianForceCompute> fc_6 = gauss_creator(sysdef_6, nlist_6, Scalar(1.3));
		
	// choose a small sigma so that all interactions are attractive
	Scalar epsilon = Scalar(1.0);
	Scalar sigma = Scalar(0.5);
	
	// make life easy: just change epsilon for the different pairs
	fc_6->setParams(0,0,epsilon,sigma);
	fc_6->setParams(0,1,Scalar(2.0)*epsilon,sigma);
	fc_6->setParams(0,2,Scalar(3.0)*epsilon,sigma);
	fc_6->setParams(1,1,Scalar(4.0)*epsilon,sigma);
	fc_6->setParams(1,2,Scalar(5.0)*epsilon,sigma);
	fc_6->setParams(2,2,Scalar(6.0)*epsilon,sigma);
	
	fc_6->compute(0);	
	
	ForceDataArrays force_arrays = fc_6->acquire();
	// particle 0 should be pushed right
	MY_BOOST_CHECK_CLOSE(force_arrays.fx[0], 2.224298403625553*0.8, tol);
	MY_BOOST_CHECK_SMALL(force_arrays.fy[0], tol_small);
	MY_BOOST_CHECK_SMALL(force_arrays.fz[0], tol_small);
	MY_BOOST_CHECK_CLOSE(force_arrays.virial[0], 0.296573120483407*0.8, tol);

	// particle 1 should be pushed left
	MY_BOOST_CHECK_CLOSE(force_arrays.fx[1], -2.224298403625553*0.8, tol);
	MY_BOOST_CHECK_SMALL(force_arrays.fy[1], tol_small);
	MY_BOOST_CHECK_SMALL(force_arrays.fz[1], tol_small);
	MY_BOOST_CHECK_CLOSE(force_arrays.virial[1], 0.296573120483407*0.8, tol);
	
	// particle 2 should be pushed up
	MY_BOOST_CHECK_CLOSE(force_arrays.fy[2], 3.336447605438329*0.8, tol);
	MY_BOOST_CHECK_SMALL(force_arrays.fx[2], tol_small);
	MY_BOOST_CHECK_SMALL(force_arrays.fz[2], tol_small);
	MY_BOOST_CHECK_CLOSE(force_arrays.virial[2], 0.444859680725111*0.8, tol);

	// particle 3 should be pushed down
	MY_BOOST_CHECK_CLOSE(force_arrays.fy[3], -3.336447605438329*0.8, tol);
	MY_BOOST_CHECK_SMALL(force_arrays.fx[3], tol_small);
	MY_BOOST_CHECK_SMALL(force_arrays.fz[3], tol_small);
	MY_BOOST_CHECK_CLOSE(force_arrays.virial[3], 0.444859680725111*0.8, tol);
	
	// particle 4 should be pushed forward
	MY_BOOST_CHECK_CLOSE(force_arrays.fz[4], 5.560746009063882*0.8, tol);
	MY_BOOST_CHECK_SMALL(force_arrays.fx[4], tol_small);
	MY_BOOST_CHECK_SMALL(force_arrays.fy[4], tol_small);
	MY_BOOST_CHECK_CLOSE(force_arrays.virial[4], 0.741432801208518*0.8, tol);

	// particle 3 should be pushed back
	MY_BOOST_CHECK_CLOSE(force_arrays.fz[5], -5.560746009063882*0.8, tol);
	MY_BOOST_CHECK_SMALL(force_arrays.fx[5], tol_small);
	MY_BOOST_CHECK_SMALL(force_arrays.fy[5], tol_small);
	MY_BOOST_CHECK_CLOSE(force_arrays.virial[5], 0.741432801208518*0.8, tol);
	}
	
//! Unit test a comparison between 2 LJForceComputes on a "real" system
void gauss_force_comparison_test(gaussforce_creator gauss_creator1, gaussforce_creator gauss_creator2, ExecutionConfiguration exec_conf)
	{
	#ifdef CUDA
	g_gpu_error_checking = true;
	#endif
	
	const unsigned int N = 5000;
	
	// create a random particle system to sum forces on
	RandomInitializer rand_init(N, Scalar(0.2), Scalar(0.9), "A");
	shared_ptr<SystemDefinition> sysdef(new SystemDefinition(rand_init, exec_conf));
	shared_ptr<ParticleData> pdata = sysdef->getParticleData();

	shared_ptr<BinnedNeighborList> nlist(new BinnedNeighborList(sysdef, Scalar(3.0), Scalar(0.8)));
	
	shared_ptr<GaussianForceCompute> fc1 = gauss_creator1(sysdef, nlist, Scalar(3.0));
	shared_ptr<GaussianForceCompute> fc2 = gauss_creator2(sysdef, nlist, Scalar(3.0));
		
	// setup some values for epsilon and sigma
	Scalar epsilon = Scalar(1.0);
	Scalar sigma = Scalar(1.2);
	
	// specify the force parameters
	fc1->setParams(0,0,epsilon,sigma);
	fc2->setParams(0,0,epsilon,sigma);
	
	// compute the forces
	fc1->compute(0);
	fc2->compute(0);
	
	// verify that the forces are identical (within roundoff errors)
	ForceDataArrays arrays1 = fc1->acquire();
	ForceDataArrays arrays2 = fc2->acquire();
	
	for (unsigned int i = 0; i < N; i++)
		{
		BOOST_CHECK_CLOSE(arrays1.fx[i], arrays2.fx[i], tol);
		BOOST_CHECK_CLOSE(arrays1.fy[i], arrays2.fy[i], tol);
		BOOST_CHECK_CLOSE(arrays1.fz[i], arrays2.fz[i], tol);
		BOOST_CHECK_CLOSE(arrays1.pe[i], arrays2.pe[i], tol);
		BOOST_CHECK_CLOSE(arrays1.virial[i], arrays2.virial[i], tol);
		}
	}
	
//! Test the ability of the gauss force compute to compute forces with different shift modes
void gauss_force_shift_test(gaussforce_creator gauss_creator, ExecutionConfiguration exec_conf)
	{
	#ifdef CUDA
	g_gpu_error_checking = true;
	#endif
	
	// this 2-particle test is just to get a plot of the potential and force vs r cut
<<<<<<< HEAD
	shared_ptr<ParticleData> sysdef_2(new SystemDefinition(2, BoxDim(1000.0), 1, 0, 0, 0, 0, exec_conf));
	shared_ptr<ParticleData> pdata_2 = sysdef_2->getParticleData();

=======
	shared_ptr<ParticleData> pdata_2(new ParticleData(2, BoxDim(1000.0), 1, 0, 0, 0, 0, exec_conf));
>>>>>>> 57e92332
	ParticleDataArrays arrays = pdata_2->acquireReadWrite();
	arrays.x[0] = arrays.y[0] = arrays.z[0] = 0.0;
	arrays.x[1] = Scalar(2.8); arrays.y[1] = arrays.z[1] = 0.0;
	pdata_2->release();
	shared_ptr<NeighborList> nlist_2(new NeighborList(sysdef_2, Scalar(3.0), Scalar(0.8)));
	shared_ptr<GaussianForceCompute> fc_no_shift = gauss_creator(sysdef_2, nlist_2, Scalar(3.0));
	fc_no_shift->setShiftMode(GaussianForceCompute::no_shift);
	shared_ptr<GaussianForceCompute> fc_shift = gauss_creator(sysdef_2, nlist_2, Scalar(3.0));
	fc_shift->setShiftMode(GaussianForceCompute::shift);
	
	nlist_2->setStorageMode(NeighborList::full);

	// setup a standard epsilon and sigma
	Scalar epsilon = Scalar(1.0);
	Scalar sigma = Scalar(1.0);
	fc_no_shift->setParams(0,0,epsilon,sigma);
	fc_shift->setParams(0,0,epsilon,sigma);
	
	fc_no_shift->compute(0);
	fc_shift->compute(0);

	ForceDataArrays force_arrays_no_shift = fc_no_shift->acquire();
	ForceDataArrays force_arrays_shift = fc_shift->acquire();
	
	MY_BOOST_CHECK_CLOSE(force_arrays_no_shift.fx[0], -0.055555065284237, tol);
	MY_BOOST_CHECK_CLOSE(force_arrays_no_shift.pe[0], 0.019841094744370/2.0, tol);
	MY_BOOST_CHECK_CLOSE(force_arrays_no_shift.fx[1], 0.055555065284237, tol);
	MY_BOOST_CHECK_CLOSE(force_arrays_no_shift.pe[1], 0.019841094744370/2.0, tol);

	// shifted just has pe shifted by a given amount
	MY_BOOST_CHECK_CLOSE(force_arrays_shift.fx[0], -0.055555065284237, tol);
	MY_BOOST_CHECK_CLOSE(force_arrays_shift.pe[0], 0.008732098206128/2.0, tol);
	MY_BOOST_CHECK_CLOSE(force_arrays_shift.fx[1], 0.055555065284237, tol);
	MY_BOOST_CHECK_CLOSE(force_arrays_shift.pe[1], 0.008732098206128/2.0, tol);
		
	// check once again to verify that nothing fish happens past r_cut
	arrays = pdata_2->acquireReadWrite();
	arrays.x[0] = arrays.y[0] = arrays.z[0] = 0.0;
	arrays.x[1] = Scalar(3.1); arrays.y[1] = arrays.z[1] = 0.0;
	pdata_2->release();
	
	fc_no_shift->compute(2);
	fc_shift->compute(2);

	force_arrays_no_shift = fc_no_shift->acquire();
	force_arrays_shift = fc_shift->acquire();

	MY_BOOST_CHECK_SMALL(force_arrays_no_shift.fx[0], tol_small);
	MY_BOOST_CHECK_SMALL(force_arrays_no_shift.pe[0], tol_small);
	MY_BOOST_CHECK_SMALL(force_arrays_no_shift.fx[1], tol_small);
	MY_BOOST_CHECK_SMALL(force_arrays_no_shift.pe[1], tol_small);

	// shifted just has pe shifted by a given amount
	MY_BOOST_CHECK_SMALL(force_arrays_shift.fx[0], tol_small);
	MY_BOOST_CHECK_SMALL(force_arrays_shift.pe[0], tol_small);
	MY_BOOST_CHECK_SMALL(force_arrays_shift.fx[1], tol_small);
	MY_BOOST_CHECK_SMALL(force_arrays_shift.pe[1], tol_small);
	}

//! LJForceCompute creator for unit tests
shared_ptr<GaussianForceCompute> base_class_gauss_creator(shared_ptr<SystemDefinition> sysdef, shared_ptr<NeighborList> nlist, Scalar r_cut)
	{
	return shared_ptr<GaussianForceCompute>(new GaussianForceCompute(sysdef, nlist, r_cut));
	}

#ifdef ENABLE_CUDA
//! GaussianForceComputeGPU creator for unit tests
shared_ptr<GaussianForceCompute> gpu_gauss_creator(shared_ptr<SystemDefinition> sysdef, shared_ptr<NeighborList> nlist, Scalar r_cut)
	{
	nlist->setStorageMode(NeighborList::full);
	shared_ptr<GaussianForceGPU> gauss(new GaussianForceGPU(sysdef, nlist, r_cut));
	// the default block size kills valgrind :) reduce it
	gauss->setBlockSize(64);
	return gauss;
	}
#endif
	
//! boost test case for particle test on CPU
BOOST_AUTO_TEST_CASE( GaussForce_particle )
	{
	gaussforce_creator gauss_creator_base = bind(base_class_gauss_creator, _1, _2, _3);
	gauss_force_particle_test(gauss_creator_base, ExecutionConfiguration(ExecutionConfiguration::CPU, 0));
	}
	
//! boost test case for periodic test on CPU
BOOST_AUTO_TEST_CASE( GaussForce_periodic )
	{
	gaussforce_creator gauss_creator_base = bind(base_class_gauss_creator, _1, _2, _3);
	gauss_force_periodic_test(gauss_creator_base, ExecutionConfiguration(ExecutionConfiguration::CPU, 0));
	}

//! boost test case for particle test on CPU
BOOST_AUTO_TEST_CASE( GaussForce_shift )
	{
	gaussforce_creator gauss_creator_base = bind(base_class_gauss_creator, _1, _2, _3);
	gauss_force_shift_test(gauss_creator_base, ExecutionConfiguration(ExecutionConfiguration::CPU, 0));
	}
	
# ifdef ENABLE_CUDA
//! boost test case for particle test on GPU
BOOST_AUTO_TEST_CASE( GaussForceGPU_particle )
	{
	gaussforce_creator gauss_creator_gpu = bind(gpu_gauss_creator, _1, _2, _3);
	gauss_force_particle_test(gauss_creator_gpu, ExecutionConfiguration(ExecutionConfiguration::GPU, ExecutionConfiguration::getDefaultGPU()));
	}

//! boost test case for periodic test on the GPU
BOOST_AUTO_TEST_CASE( GaussForceGPU_periodic )
	{
	gaussforce_creator gauss_creator_gpu = bind(gpu_gauss_creator, _1, _2, _3);
	gauss_force_periodic_test(gauss_creator_gpu, ExecutionConfiguration(ExecutionConfiguration::GPU, ExecutionConfiguration::getDefaultGPU()));
	}

//! boost test case for shift test on GPU
BOOST_AUTO_TEST_CASE( GaussForceGPU_shift )
	{
	gaussforce_creator gauss_creator_gpu = bind(gpu_gauss_creator, _1, _2, _3);
	gauss_force_shift_test(gauss_creator_gpu, ExecutionConfiguration(ExecutionConfiguration::GPU, ExecutionConfiguration::getDefaultGPU()));
	}

//! boost test case for comparing GPU output to base class output
BOOST_AUTO_TEST_CASE( GaussForceGPU_compare )
	{
	gaussforce_creator gauss_creator_gpu = bind(gpu_gauss_creator, _1, _2, _3);
	gaussforce_creator gauss_creator_base = bind(base_class_gauss_creator, _1, _2, _3);
	gauss_force_comparison_test(gauss_creator_base, gauss_creator_gpu, ExecutionConfiguration(ExecutionConfiguration::GPU, ExecutionConfiguration::getDefaultGPU()));
	}
	
//! boost test case for comparing multi-GPU output to base class output
BOOST_AUTO_TEST_CASE( GaussForceMultiGPU_compare )
	{
	vector<unsigned int> gpu_list;
	gpu_list.push_back(ExecutionConfiguration::getDefaultGPU());
	gpu_list.push_back(ExecutionConfiguration::getDefaultGPU());
	gpu_list.push_back(ExecutionConfiguration::getDefaultGPU());
	gpu_list.push_back(ExecutionConfiguration::getDefaultGPU());
	ExecutionConfiguration exec_conf(ExecutionConfiguration::GPU, gpu_list);

	gaussforce_creator gauss_creator_gpu = bind(gpu_gauss_creator, _1, _2, _3);
	gaussforce_creator gauss_creator_base = bind(base_class_gauss_creator, _1, _2, _3);
	gauss_force_comparison_test(gauss_creator_base, gauss_creator_gpu, exec_conf);
	}
#endif

#ifdef WIN32
#pragma warning( pop )
#endif<|MERGE_RESOLUTION|>--- conflicted
+++ resolved
@@ -107,13 +107,9 @@
 	// a particle and ignore a particle outside the radius
 	
 	// periodic boundary conditions will be handeled in another test
-<<<<<<< HEAD
 	shared_ptr<SystemDefinition> sysdef_3(new SystemDefinition(3, BoxDim(1000.0), 1, 0, 0, 0, 0, exec_conf));
 	shared_ptr<ParticleData> pdata_3 = sysdef_3->getParticleData();	
 
-=======
-	shared_ptr<ParticleData> pdata_3(new ParticleData(3, BoxDim(1000.0), 1, 0, 0, 0, 0, exec_conf));
->>>>>>> 57e92332
 	ParticleDataArrays arrays = pdata_3->acquireReadWrite();
 	arrays.x[0] = arrays.y[0] = arrays.z[0] = 0.0;
 	arrays.x[1] = Scalar(1.0); arrays.y[1] = arrays.z[1] = 0.0;
@@ -183,14 +179,9 @@
 	// test +x, -x, +y, -y, +z, and -z independantly
 	// build a 6 particle system with particles across each boundary
 	// also test the ability of the force compute to use different particle types
-<<<<<<< HEAD
 	shared_ptr<SystemDefinition> sysdef_6(new SystemDefinition(6, BoxDim(20.0, 40.0, 60.0), 3, 0, 0, 0, 0, exec_conf));
 	shared_ptr<ParticleData> pdata_6 = sysdef_6->getParticleData();	
 
-=======
-	
-	shared_ptr<ParticleData> pdata_6(new ParticleData(6, BoxDim(20.0, 40.0, 60.0), 3, 0, 0, 0, 0, exec_conf));
->>>>>>> 57e92332
 	ParticleDataArrays arrays = pdata_6->acquireReadWrite();
 	arrays.x[0] = Scalar(-9.6); arrays.y[0] = 0; arrays.z[0] = 0.0;
 	arrays.x[1] =  Scalar(9.6); arrays.y[1] = 0; arrays.z[1] = 0.0;
@@ -315,13 +306,9 @@
 	#endif
 	
 	// this 2-particle test is just to get a plot of the potential and force vs r cut
-<<<<<<< HEAD
-	shared_ptr<ParticleData> sysdef_2(new SystemDefinition(2, BoxDim(1000.0), 1, 0, 0, 0, 0, exec_conf));
+	shared_ptr<SystemDefinition> sysdef_2(new SystemDefinition(2, BoxDim(1000.0), 1, 0, 0, 0, 0, exec_conf));
 	shared_ptr<ParticleData> pdata_2 = sysdef_2->getParticleData();
 
-=======
-	shared_ptr<ParticleData> pdata_2(new ParticleData(2, BoxDim(1000.0), 1, 0, 0, 0, 0, exec_conf));
->>>>>>> 57e92332
 	ParticleDataArrays arrays = pdata_2->acquireReadWrite();
 	arrays.x[0] = arrays.y[0] = arrays.z[0] = 0.0;
 	arrays.x[1] = Scalar(2.8); arrays.y[1] = arrays.z[1] = 0.0;
