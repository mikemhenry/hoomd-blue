/*
Highly Optimized Object-oriented Many-particle Dynamics -- Blue Edition
(HOOMD-blue) Open Source Software License Copyright 2008, 2009 Ames Laboratory
Iowa State University and The Regents of the University of Michigan All rights
reserved.

HOOMD-blue may contain modifications ("Contributions") provided, and to which
copyright is held, by various Contributors who have granted The Regents of the
University of Michigan the right to modify and/or distribute such Contributions.

Redistribution and use of HOOMD-blue, in source and binary forms, with or
without modification, are permitted, provided that the following conditions are
met:

* Redistributions of source code must retain the above copyright notice, this
list of conditions, and the following disclaimer.

* Redistributions in binary form must reproduce the above copyright notice, this
list of conditions, and the following disclaimer in the documentation and/or
other materials provided with the distribution.

* Neither the name of the copyright holder nor the names of HOOMD-blue's
contributors may be used to endorse or promote products derived from this
software without specific prior written permission.

Disclaimer

THIS SOFTWARE IS PROVIDED BY THE COPYRIGHT HOLDER AND CONTRIBUTORS ``AS IS''
AND ANY EXPRESS OR IMPLIED WARRANTIES, INCLUDING, BUT NOT LIMITED TO, THE
IMPLIED WARRANTIES OF MERCHANTABILITY, FITNESS FOR A PARTICULAR PURPOSE, AND/OR
ANY WARRANTIES THAT THIS SOFTWARE IS FREE OF INFRINGEMENT ARE DISCLAIMED.

IN NO EVENT SHALL THE COPYRIGHT HOLDER OR CONTRIBUTORS BE LIABLE FOR ANY DIRECT,
INDIRECT, INCIDENTAL, SPECIAL, EXEMPLARY, OR CONSEQUENTIAL DAMAGES (INCLUDING,
BUT NOT LIMITED TO, PROCUREMENT OF SUBSTITUTE GOODS OR SERVICES; LOSS OF USE,
DATA, OR PROFITS; OR BUSINESS INTERRUPTION) HOWEVER CAUSED AND ON ANY THEORY OF
LIABILITY, WHETHER IN CONTRACT, STRICT LIABILITY, OR TORT (INCLUDING NEGLIGENCE
OR OTHERWISE) ARISING IN ANY WAY OUT OF THE USE OF THIS SOFTWARE, EVEN IF
ADVISED OF THE POSSIBILITY OF SUCH DAMAGE.
*/

// $Id$
// $URL$
// Maintainer: joaander

#include "ForceCompute.cuh"
#include "NeighborList.cuh"
#include "ParticleData.cuh"

/*! \file LJForceGPU.cuh
    \brief Declares GPU kernel code for calculating the Lennard-Jones pair forces. Used by LJForceComputeGPU.
*/

#ifndef __LJFORCEGPU_CUH__
#define __LJFORCEGPU_CUH__

//! options struct for passing additional options to gpu_compute_lj_forces
struct lj_options
    {
    float r_cutsq;          //!< cutoff distance squared
    int block_size;         //!< block size to execute on
    float xplor_fraction;   //!< fraction at which xplor smoothing starts
    bool ulf_workaround;    //!< Set to true to enable the ULF workaround
    bool slj;   //!< Set to true to enable the ULF workaroudn
    unsigned int shift_mode;//!< Shift mode for pair energy
    };

//! Kernel driver that computes lj forces on the GPU for LJForceComputeGPU
<<<<<<< HEAD
cudaError_t gpu_compute_lj_forces(const gpu_force_data_arrays& force_data, const gpu_pdata_arrays &pdata, const gpu_boxsize &box, const gpu_nlist_array &nlist, float3 *d_coeffs, int coeff_width, const lj_options& opt);
=======
cudaError_t gpu_compute_lj_forces(const gpu_force_data_arrays& force_data,
                                  const gpu_pdata_arrays &pdata,
                                  const gpu_boxsize &box,
                                  const gpu_nlist_array &nlist,
                                  float2 *d_coeffs,
                                  int coeff_width,
                                  const lj_options& opt);
>>>>>>> 26a287f6

#endif
<|MERGE_RESOLUTION|>--- conflicted
+++ resolved
@@ -66,16 +66,11 @@
     };
 
 //! Kernel driver that computes lj forces on the GPU for LJForceComputeGPU
-<<<<<<< HEAD
-cudaError_t gpu_compute_lj_forces(const gpu_force_data_arrays& force_data, const gpu_pdata_arrays &pdata, const gpu_boxsize &box, const gpu_nlist_array &nlist, float3 *d_coeffs, int coeff_width, const lj_options& opt);
-=======
-cudaError_t gpu_compute_lj_forces(const gpu_force_data_arrays& force_data,
+cudaError_t gpu_compute_lj_forces(const gpu_force_data_arrays& force_data, 
                                   const gpu_pdata_arrays &pdata,
                                   const gpu_boxsize &box,
                                   const gpu_nlist_array &nlist,
-                                  float2 *d_coeffs,
+                                  float3 *d_coeffs,
                                   int coeff_width,
                                   const lj_options& opt);
->>>>>>> 26a287f6
-
 #endif
